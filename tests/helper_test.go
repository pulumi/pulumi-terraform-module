// Copyright 2016-2025, Pulumi Corporation.
//
// Licensed under the Apache License, Version 2.0 (the "License");
// you may not use this file except in compliance with the License.
// You may obtain a copy of the License at
//
//     http://www.apache.org/licenses/LICENSE-2.0
//
// Unless required by applicable law or agreed to in writing, software
// distributed under the License is distributed on an "AS IS" BASIS,
// WITHOUT WARRANTIES OR CONDITIONS OF ANY KIND, either express or implied.
// See the License for the specific language governing permissions and
// limitations under the License.

package tests

import (
	"context"
	"os"
	"path/filepath"
	"strings"
	"testing"

	"github.com/stretchr/testify/require"

	"github.com/pulumi/providertest/pulumitest"
	"github.com/pulumi/providertest/pulumitest/opttest"
	"github.com/pulumi/pulumi/pkg/v3/testing/integration"
	"github.com/pulumi/pulumi/sdk/v3/go/auto"

	"github.com/pulumi/pulumi-terraform-module/pkg/auxprovider"
	"github.com/pulumi/pulumi-terraform-module/pkg/tfsandbox"
	"github.com/pulumi/pulumi-terraform-module/pkg/tofuresolver"
)

//nolint:unused
func newTestTofu(t *testing.T) *tfsandbox.ModuleRuntime {
	srv := newTestAuxProviderServer(t)

<<<<<<< HEAD
	tofu, err := tfsandbox.NewTofu(context.Background(),
		tfsandbox.DiscardLogger,
		nil,
		srv,
		tofuresolver.ResolveOpts{})

=======
	tofu, err := tfsandbox.NewTofu(context.Background(), newTestLogger(t), nil, srv)
>>>>>>> 33facd7e
	require.NoError(t, err)

	t.Cleanup(func() {
		os.RemoveAll(tofu.WorkingDir())
	})

	return tofu
}

func newTestAuxProviderServer(t *testing.T) *auxprovider.Server {
	srv, err := auxprovider.Serve()
	require.NoError(t, err)
	t.Cleanup(func() {
		err := srv.Close()
		require.NoError(t, err)
	})
	return srv
}

func newTestLogger(t *testing.T) tfsandbox.Logger {
	return &tfTestLogger{t}
}

type tfTestLogger struct {
	t *testing.T
}

func (tl *tfTestLogger) Log(_ context.Context, level tfsandbox.LogLevel, message string) {
	tl.t.Logf("[%v]: %s", level, message)
}

func (tl *tfTestLogger) LogStatus(_ context.Context, level tfsandbox.LogLevel, message string) {
	tl.t.Logf("[STATUS] [%v]: %s", level, message)
}

// Skip the test if it is being run locally without cloud credentials being configured.
func skipLocalRunsWithoutCreds(t *testing.T) {
	if _, ci := os.LookupEnv("CI"); ci {
		return // never skip when in CI
	}

	awsConfigured := false
	for _, envVar := range os.Environ() {
		if strings.HasPrefix(strings.ToUpper(envVar), "AWS_ACCESS_KEY_ID") {
			awsConfigured = true
		}
		if strings.HasPrefix(strings.ToUpper(envVar), "AWS_PROFILE") {
			awsConfigured = true
		}
	}
	if !awsConfigured {
		t.Skip("AWS configuration such as AWS_PROFILE env var is required to run this test")
	}
}

func newPulumiTest(t pulumitest.PT, source string, opts ...opttest.Option) *pulumitest.PulumiTest {
	t.Helper()

	// Ensure a locally pinned Pulumi CLI is used for the test.
	localPulumi := filepath.Join(getRoot(t), ".pulumi")
	pulumiCommand, err := auto.NewPulumiCommand(&auto.PulumiCommandOptions{
		Root: localPulumi,
	})
	if err != nil {
		t.Log(err)
		t.FailNow()
	}
	opts = append(opts, opttest.WorkspaceOptions(auto.Pulumi(pulumiCommand)))

	// Randomize the stack name so that parallel tests have fewer collision points.
	pto := integration.ProgramTestOptions{Dir: source}
	randomStackName := pto.GetStackName()
	opts = append(opts, opttest.StackName(string(randomStackName)))

	return pulumitest.NewPulumiTest(t, source, opts...)
}<|MERGE_RESOLUTION|>--- conflicted
+++ resolved
@@ -37,16 +37,12 @@
 func newTestTofu(t *testing.T) *tfsandbox.ModuleRuntime {
 	srv := newTestAuxProviderServer(t)
 
-<<<<<<< HEAD
 	tofu, err := tfsandbox.NewTofu(context.Background(),
 		tfsandbox.DiscardLogger,
 		nil,
 		srv,
 		tofuresolver.ResolveOpts{})
 
-=======
-	tofu, err := tfsandbox.NewTofu(context.Background(), newTestLogger(t), nil, srv)
->>>>>>> 33facd7e
 	require.NoError(t, err)
 
 	t.Cleanup(func() {
