--- conflicted
+++ resolved
@@ -32,34 +32,18 @@
 		opttest.SkipInstall())
 	pt.CopyToTempDir(t)
 
-	awsConfigured := false
-	for _, envVar := range os.Environ() {
-		if strings.HasPrefix(strings.ToUpper(envVar), "AWS_") {
-			awsConfigured = true
-		}
-	}
-
 	t.Run("pulumi preview", func(t *testing.T) {
-<<<<<<< HEAD
-		if !awsConfigured {
-			t.Skip("AWS configuration such as AWS_PROFILE env var is required to run this test")
-		}
-=======
 		skipLocalRunsWithoutCreds(t)
->>>>>>> 35f15c33
 
 		pt.Preview(t,
 			optpreview.Diff(),
 			optpreview.ErrorProgressStreams(os.Stderr),
 			optpreview.ProgressStreams(os.Stdout),
 		)
-<<<<<<< HEAD
 	})
 
 	t.Run("pulumi up", func(t *testing.T) {
-		if !awsConfigured {
-			t.Skip("AWS configuration such as AWS_PROFILE env var is required to run this test")
-		}
+		skipLocalRunsWithoutCreds(t)
 
 		res := pt.Up(t,
 			optup.ErrorProgressStreams(os.Stderr),
@@ -86,8 +70,6 @@
 
 		require.Less(t, 10, len(tfState))
 		require.Contains(t, tfState, "vpc_id")
-=======
->>>>>>> 35f15c33
 	})
 }
 
