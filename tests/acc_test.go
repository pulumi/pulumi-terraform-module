// Copyright 2016-2025, Pulumi Corporation.
//
// Licensed under the Apache License, Version 2.0 (the "License");
// you may not use this file except in compliance with the License.
// You may obtain a copy of the License at
//
//     http://www.apache.org/licenses/LICENSE-2.0
//
// Unless required by applicable law or agreed to in writing, software
// distributed under the License is distributed on an "AS IS" BASIS,
// WITHOUT WARRANTIES OR CONDITIONS OF ANY KIND, either express or implied.
// See the License for the specific language governing permissions and
// limitations under the License.

package tests

import (
	"context"
	"encoding/json"
	"errors"
	"fmt"
	"log"
	"math/rand"
	"os"
	"os/exec"
	"path/filepath"
	"regexp"
	"slices"
	"strconv"
	"strings"
	"testing"

	"github.com/aws/aws-sdk-go-v2/aws"
	"github.com/aws/aws-sdk-go-v2/config"
	"github.com/aws/aws-sdk-go-v2/service/cloudwatchlogs"
	"github.com/aws/aws-sdk-go-v2/service/iam"
	iamtypes "github.com/aws/aws-sdk-go-v2/service/iam/types"
	"github.com/aws/aws-sdk-go-v2/service/lambda"
	lambdatypes "github.com/aws/aws-sdk-go-v2/service/lambda/types"
	"github.com/hexops/autogold/v2"
	"github.com/stretchr/testify/assert"
	"github.com/stretchr/testify/require"

	"github.com/pulumi/providertest/pulumitest"
	"github.com/pulumi/providertest/pulumitest/opttest"
	"github.com/pulumi/pulumi/sdk/v3/go/auto/optpreview"
	"github.com/pulumi/pulumi/sdk/v3/go/auto/optup"
	"github.com/pulumi/pulumi/sdk/v3/go/common/apitype"
	"github.com/pulumi/pulumi/sdk/v3/go/common/resource"
	"github.com/pulumi/pulumi/sdk/v3/go/common/resource/urn"
	"github.com/pulumi/pulumi/sdk/v3/go/common/tokens"
)

const (
	provider                       = "terraform-module"
	randmod                        = "randmod"
	useOpentofuEnvironmentVariable = "PULUMI_TERRAFORM_MODULE_USE_OPENTOFU"
)

// testdata/randmod is a fully local module written for test purposes that uses resources from the
// random provider without cloud access, making it especially suitable for testing. Generate a
// TypeScript SDK and go through some updates to test the integration end to end.
func Test_RandMod_TypeScript(t *testing.T) {
	t.Parallel()

	localProviderBinPath := ensureCompiledProvider(t)

	// Module written to support the test.
	randMod, err := filepath.Abs(filepath.Join("testdata", "modules", randmod))
	require.NoError(t, err)

	// Program written to support the test.
	randModProg := filepath.Join("testdata", "programs", "ts", "randmod-program")

	localPath := opttest.LocalProviderPath(provider, filepath.Dir(localProviderBinPath))
	pt := newPulumiTest(t, randModProg, localPath)
	pt.CopyToTempDir(t)

	packageName := randmod
	t.Run("pulumi package add", func(t *testing.T) {
		// pulumi package add <provider-path> <randmod-path> <package-name>
		pulumiPackageAdd(t, pt, localProviderBinPath, randMod, packageName)
	})

	t.Run("pulumi preview", func(t *testing.T) {
		previewResult := pt.Preview(t,
			optpreview.Diff(),
			optpreview.ErrorProgressStreams(os.Stderr),
			optpreview.ProgressStreams(os.Stdout),
		)
		autogold.Expect(map[apitype.OpType]int{
			apitype.OpType("create"): 5,
		}).Equal(t, previewResult.ChangeSummary)
	})

	t.Run("pulumi up", func(t *testing.T) {
		upResult := pt.Up(t,
			optup.ErrorProgressStreams(os.Stderr),
			optup.ProgressStreams(os.Stdout),
		)

		autogold.Expect(&map[string]int{
			"create": 5,
		}).Equal(t, upResult.Summary.ResourceChanges)

		outputs, err := pt.CurrentStack().Outputs(context.Background())
		require.NoError(t, err, "failed to get stack outputs")
		require.Len(t, outputs, 2, "expected two outputs")
		randomPriority, ok := outputs["randomPriority"]
		require.True(t, ok, "expected output randomPriority")
		require.Equal(t, float64(2), randomPriority.Value)
		require.False(t, randomPriority.Secret, "expected output randomPriority to not be secret")

		randomSeed, ok := outputs["randomSeed"]
		require.True(t, ok, "expected output randomSeed")
		require.Equal(t, "9", randomSeed.Value)
		require.True(t, randomSeed.Secret, "expected output randomSeed to be secret")

		randInt := mustFindDeploymentResourceByType(t, pt, "randmod:tf:random_integer")

		//nolint:lll
		autogold.Expect(urn.URN("urn:pulumi:test::ts-randmod-program::randmod:index:Module$randmod:tf:random_integer::module.myrandmod.random_integer.priority")).Equal(t, randInt.URN)
		autogold.Expect(resource.ID("module.myrandmod.random_integer.priority")).Equal(t, randInt.ID)
		autogold.Expect(map[string]any{
			"__address": "module.myrandmod.random_integer.priority",
			"__module":  "urn:pulumi:test::ts-randmod-program::randmod:index:Module::myrandmod",
			"id":        "2",
			"max":       10,
			"min":       1,
			"result":    2,
			"seed": map[string]any{
				"4dabf18193072939515e22adb298388d": "1b47061264138c4ac30d75fd1eb44270",
				"plaintext":                        `"9"`,
			},
		}).Equal(t, randInt.Inputs)
		autogold.Expect(map[string]any{}).Equal(t, randInt.Outputs)
	})

	t.Run("pulumi preview should be empty", func(t *testing.T) {
		previewResult := pt.Preview(t)
		autogold.Expect(map[apitype.OpType]int{apitype.OpType("same"): 5}).Equal(t, previewResult.ChangeSummary)
	})

	t.Run("pulumi up should be no-op", func(t *testing.T) {
		upResult := pt.Up(t)
		autogold.Expect(&map[string]int{"same": 5}).Equal(t, upResult.Summary.ResourceChanges)
	})
}

func TestLambdaMemorySizeDiff(t *testing.T) {
	t.Parallel()

	localProviderBinPath := ensureCompiledProvider(t)
	skipLocalRunsWithoutCreds(t)
	testProgram := filepath.Join("testdata", "programs", "ts", "lambdamod-memory-diff")
	localPath := opttest.LocalProviderPath("terraform-module", filepath.Dir(localProviderBinPath))
	integrationTest := newPulumiTest(t, testProgram, localPath)

	// Get a prefix for resource names
	prefix := generateTestResourcePrefix()

	// Set prefix via config
	integrationTest.SetConfig(t, "prefix", prefix)

	// Generate package
	pulumiPackageAdd(t, integrationTest, localProviderBinPath, "terraform-aws-modules/lambda/aws", "7.20.1", "lambda")
	integrationTest.Up(t, optup.Diff())
	// run up a second time because some diffs are due to AWS defaults
	// being applied and pulled in when Tofu runs refresh on the second up
	integrationTest.Up(t, optup.Diff())

	integrationTest.SetConfig(t, "step", "2")
	resourceDiffs := runPreviewWithPlanDiff(t, integrationTest, "test-lambda-state")
	autogold.Expect(map[string]interface{}{"module.test-lambda.aws_lambda_function.this[0]": map[string]interface{}{
		"diff": apitype.PlanDiffV1{
			Updates: map[string]interface{}{
				"memory_size": 256,
			},
		},
		"steps": []apitype.OpType{apitype.OpType("update")},
	}}).Equal(t, resourceDiffs)
}

func TestPartialApply(t *testing.T) {
	t.Parallel()

	localProviderBinPath := ensureCompiledProvider(t)
	skipLocalRunsWithoutCreds(t)

	// Module written to support the test.
	localMod, err := filepath.Abs(filepath.Join("testdata", "programs", "ts", "partial-apply", "local_module"))
	require.NoError(t, err)

	testProgram := filepath.Join("testdata", "programs", "ts", "partial-apply")
	localPath := opttest.LocalProviderPath("terraform-module", filepath.Dir(localProviderBinPath))
	integrationTest := newPulumiTest(t, testProgram, localPath)

	// Get a prefix for resource names
	prefix := generateTestResourcePrefix()

	// Set prefix via config
	integrationTest.SetConfig(t, "prefix", prefix)

	// Generate package
	pulumiPackageAdd(t, integrationTest, localProviderBinPath, localMod, "localmod")
	_, err = integrationTest.CurrentStack().Up(integrationTest.Context(), optup.Diff(),
		optup.ErrorProgressStreams(os.Stderr),
		optup.ProgressStreams(os.Stdout),
	)
	assert.Errorf(t, err, "expected error on up")
	// the tf state contains the resource that succeeded
	assertTFStateResourceExists(t, integrationTest, "localmod", "module.test-localmod.aws_iam_role.this")

	// iam role child resource was created
	mustFindDeploymentResourceByType(t, integrationTest, "localmod:tf:aws_iam_role")

	integrationTest.SetConfig(t, "step", "2")

	upRes2 := integrationTest.Up(t, optup.Diff(),
		optup.ErrorProgressStreams(os.Stderr),
		optup.ProgressStreams(os.Stdout),
	)
	changes2 := *upRes2.Summary.ResourceChanges
	assert.Equal(t, map[string]int{
		"update": 1,
		"create": 1,
		"same":   3,
	}, changes2)
	assert.Contains(t, upRes2.Outputs, "roleArn")
}

// Sanity check that we can provision two instances of the same module side-by-side, in particular
// this makes sure that URN selection is unique enough to avoid the "dulicate URN" problem.
func Test_TwoInstances_TypeScript(t *testing.T) {
	t.Parallel()

	localProviderBinPath := ensureCompiledProvider(t)

	// Reuse randmod test module for this test.
	randMod, err := filepath.Abs(filepath.Join("testdata", "modules", randmod))
	require.NoError(t, err)

	// Program written to support the test.
	twoinstProgram := filepath.Join("testdata", "programs", "ts", "twoinst-program")

	moduleProvider := "terraform-module"
	localPath := opttest.LocalProviderPath(moduleProvider, filepath.Dir(localProviderBinPath))
	pt := newPulumiTest(t, twoinstProgram, localPath)
	pt.CopyToTempDir(t)

	packageName := randmod
	t.Run("pulumi package add", func(t *testing.T) {
		// pulumi package add <provider-path> <randmod-path> <package-name>
		pulumiPackageAdd(t, pt, localProviderBinPath, randMod, packageName)
	})

	t.Run("pulumi preview", func(t *testing.T) {
		previewResult := pt.Preview(t,
			optpreview.Diff(),
			optpreview.ErrorProgressStreams(os.Stderr),
			optpreview.ProgressStreams(os.Stdout),
		)
		autogold.Expect(map[apitype.OpType]int{apitype.OpType("create"): 7}).Equal(t, previewResult.ChangeSummary)
	})

	t.Run("pulumi up", func(t *testing.T) {
		upResult := pt.Up(t,
			optup.ErrorProgressStreams(os.Stderr),
			optup.ProgressStreams(os.Stdout),
		)

		autogold.Expect(&map[string]int{"create": 7}).Equal(t, upResult.Summary.ResourceChanges)
	})
}

func TestGenerateTerraformAwsModulesSDKs(t *testing.T) {
	t.Parallel()

	localProviderBinPath := ensureCompiledProvider(t)

	vpcDir := filepath.Join("testdata", "aws-vpc")
	pclDir := filepath.Join(vpcDir, "aws-vpc")

	dest := func(folder string) string {
		name := folder
		d, err := filepath.Abs(filepath.Join(vpcDir, name))
		require.NoError(t, err)
		err = os.RemoveAll(d)
		require.NoError(t, err)
		return d
	}

	// --generate-only=true means skip installing deps
	generateOnly := true

	t.Run("typescript", func(t *testing.T) {
		d := dest("node")
		pulumiConvert(t, localProviderBinPath, pclDir, d, "typescript", generateOnly)

		// TODO[github.com/pulumi#19616] not quite working right and to avoid issues we need to clean up
		// artifacts of `pulumi install`.
		err := os.RemoveAll(filepath.Join(d, "node_modules"))
		require.NoError(t, err)

		err = os.RemoveAll(filepath.Join(d, "package-lock.json"))
		require.NoError(t, err)
	})

	t.Run("python", func(t *testing.T) {
		t.Skip("TODO[pulumi/pulumi-terraform-module#76] auto-installing global Python deps makes this fail")
		d := dest("python")
		pulumiConvert(t, localProviderBinPath, pclDir, d, "python", generateOnly)
	})

	t.Run("dotnet", func(t *testing.T) {
		t.Skip("TODO[pulumi/pulumi-terraform-module#77] the project is missing the SDK")
		d := dest("dotnet")
		pulumiConvert(t, localProviderBinPath, pclDir, d, "dotnet", generateOnly)
	})

	t.Run("go", func(t *testing.T) {
		d := dest("go")
		pulumiConvert(t, localProviderBinPath, pclDir, d, "go", generateOnly)
	})

	t.Run("java", func(t *testing.T) {
		d := dest("java")
		// Note that pulumi convert prints instructions how to make the result compile.
		// They are not yet entirely accurate, and we do not yet attempt to compile the result.
		pulumiConvert(t, localProviderBinPath, pclDir, d, "java", generateOnly)
	})
}

func TestTerraformAwsModulesVpcIntoTypeScript(t *testing.T) {
	t.Parallel()

	localProviderBinPath := ensureCompiledProvider(t)
	testDir := t.TempDir()

	vpcDir := filepath.Join("testdata", "aws-vpc")
	pclDir := filepath.Join(vpcDir, "aws-vpc")

	t.Run("convert to typescript", func(t *testing.T) {
		// --generate-only=false means do not skip installing deps
		generateOnly := false
		pulumiConvert(t, localProviderBinPath, pclDir, testDir, "typescript", generateOnly)
	})

<<<<<<< HEAD
	testUsingTerraformAndOpentofu(t, func() {
=======
	pt := newPulumiTest(t, testDir,
		opttest.LocalProviderPath(provider, filepath.Dir(localProviderBinPath)),
		opttest.SkipInstall())
	pt.CopyToTempDir(t)
>>>>>>> cf549414

		pt := pulumitest.NewPulumiTest(t, testDir,
			opttest.LocalProviderPath(provider, filepath.Dir(localProviderBinPath)),
			opttest.SkipInstall())
		pt.CopyToTempDir(t)

		t.Run("pulumi preview", func(t *testing.T) {
			skipLocalRunsWithoutCreds(t)

			pt.Preview(t,
				optpreview.Diff(),
				optpreview.ErrorProgressStreams(os.Stderr),
				optpreview.ProgressStreams(os.Stdout),
			)
		})

		t.Run("pulumi up", func(t *testing.T) {
			skipLocalRunsWithoutCreds(t)

			res := pt.Up(t,
				optup.ErrorProgressStreams(os.Stderr),
				optup.ProgressStreams(os.Stdout),
			)

			expectedResourceCount := 7

			require.Equal(t, res.Summary.ResourceChanges, &map[string]int{
				"create": expectedResourceCount,
			})

			moduleState := mustFindDeploymentResourceByType(t, pt, "vpc:index:ModuleState")

			tfStateRaw, gotTfState := moduleState.Outputs["state"]
			require.True(t, gotTfState)

			tfState, isMap := tfStateRaw.(map[string]any)
			require.True(t, isMap)

			//nolint:lll
			// secret signature https://github.com/pulumi/pulumi/blob/4e3ca419c9dc3175399fc24e2fa43f7d9a71a624/developer-docs/architecture/deployment-schema.md?plain=1#L483-L487
			assert.Contains(t, tfState, "4dabf18193072939515e22adb298388d")
			assert.Equal(t, tfState["4dabf18193072939515e22adb298388d"], "1b47061264138c4ac30d75fd1eb44270")
			require.Contains(t, tfState["plaintext"], "vpc_id")
		})
	})
}

func TestS3BucketModSecret(t *testing.T) {
	t.Parallel()

	localProviderBinPath := ensureCompiledProvider(t)
	skipLocalRunsWithoutCreds(t)
	testProgram := filepath.Join("testdata", "programs", "ts", "s3bucketmod")
	localPath := opttest.LocalProviderPath("terraform-module", filepath.Dir(localProviderBinPath))
<<<<<<< HEAD
=======
	integrationTest := newPulumiTest(t, testProgram, localPath)
>>>>>>> cf549414

	testUsingTerraformAndOpentofu(t, func() {

		integrationTest := pulumitest.NewPulumiTest(t, testProgram, localPath)

		// Get a prefix for resource names
		prefix := generateTestResourcePrefix()

		// Set prefix via config
		integrationTest.SetConfig(t, "prefix", prefix)

		// Generate package
		//nolint:all
		pulumiPackageAdd(t, integrationTest, localProviderBinPath, "terraform-aws-modules/s3-bucket/aws", "4.5.0", "bucket")
		integrationTest.Up(t)

		encyptionsConfig := mustFindDeploymentResourceByType(t,
			integrationTest,
			"bucket:tf:aws_s3_bucket_server_side_encryption_configuration",
		)

		autogold.Expect(map[string]any{
			"4dabf18193072939515e22adb298388d": "1b47061264138c4ac30d75fd1eb44270",
			//nolint:all
			"plaintext": "[{\"apply_server_side_encryption_by_default\":[{\"kms_master_key_id\":\"\",\"sse_algorithm\":\"AES256\"}]}]",
		}).Equal(t, encyptionsConfig.Inputs["rule"])
		integrationTest.Destroy(t)
	})
}

// When writing out TF files, we need to replace data that is random with a static value
// so that the TF files are deterministic.
func cleanRandomDataFromTerraformArtifacts(t *testing.T, tfFilesDir string, replaces map[string]string) {
	// for every file in dir, replace data with the input static value
	err := filepath.Walk(tfFilesDir, func(path string, info os.FileInfo, err error) error {
		if err != nil {
			return err
		}
		if !info.IsDir() {
			b, err := os.ReadFile(path)
			if err != nil {
				return err
			}
			s := string(b)
			for data, replace := range replaces {
				s = strings.ReplaceAll(s, data, replace)
			}

			err = os.WriteFile(path, []byte(s), 0o600)
			if err != nil {
				return err
			}
		}

		return nil
	})

	require.NoError(t, err)
}

func TestS3BucketWithExplicitProvider(t *testing.T) {
	// t.Parallel() - cannot use t.Parallel because the test uses SetEnv

	localProviderBinPath := ensureCompiledProvider(t)
	skipLocalRunsWithoutCreds(t)
	testProgram := filepath.Join("testdata", "programs", "ts", "s3bucket-explicit-provider")
	tfFilesDir := func(op string) string {
		path := filepath.Join(testProgram, fmt.Sprintf("tf_files_%s", op))
		fullPath, err := filepath.Abs(path)
		require.NoError(t, err)
		return fullPath
	}

<<<<<<< HEAD
	testUsingTerraformAndOpentofu(t, func() {
		integrationTest := pulumitest.NewPulumiTest(t, testProgram,
			opttest.LocalProviderPath("terraform-module", filepath.Dir(localProviderBinPath)),
			opttest.Env("PULUMI_TERRAFORM_MODULE_WAIT_TIMEOUT", "5m"))
=======
	integrationTest := newPulumiTest(t, testProgram,
		opttest.LocalProviderPath("terraform-module", filepath.Dir(localProviderBinPath)),
		opttest.Env("PULUMI_TERRAFORM_MODULE_WAIT_TIMEOUT", "5m"))
>>>>>>> cf549414

		// Get a prefix for resource names
		prefix := generateTestResourcePrefix()

		// Set prefix via config
		integrationTest.SetConfig(t, "prefix", prefix)

		// Generate package
		//nolint:all
		pulumiPackageAdd(t, integrationTest, localProviderBinPath, "terraform-aws-modules/s3-bucket/aws", "4.5.0", "bucket")

		t.Run("pulumi preview", func(t *testing.T) {
			tfFiles := tfFilesDir("preview")
			t.Setenv("PULUMI_TERRAFORM_MODULE_WRITE_TF_FILE", tfFiles)
			preview := integrationTest.Preview(t)
			require.Empty(t, preview.StdErr, "expected no errors in preview")
			cleanRandomDataFromTerraformArtifacts(t, tfFiles, map[string]string{
				prefix: "PREFIX",
			})
		})

		t.Run("pulumi up", func(t *testing.T) {
			tfFiles := tfFilesDir("up")
			t.Setenv("PULUMI_TERRAFORM_MODULE_WRITE_TF_FILE", tfFiles)
			up := integrationTest.Up(t)
			require.Empty(t, up.StdErr, "expected no errors in up")
			cleanRandomDataFromTerraformArtifacts(t, tfFiles, map[string]string{
				prefix: "PREFIX",
			})
		})

		t.Run("pulumi destroy", func(t *testing.T) {
			tfFiles := tfFilesDir("destroy")
			t.Setenv("PULUMI_TERRAFORM_MODULE_WRITE_TF_FILE", tfFiles)
			destroy := integrationTest.Destroy(t)
			require.Empty(t, destroy.StdErr, "expected no errors in destroy")
			cleanRandomDataFromTerraformArtifacts(t, tfFiles, map[string]string{
				prefix: "PREFIX",
			})
		})
	})
}

func TestE2eTs(t *testing.T) {
	t.Parallel()

	type testCase struct {
		name                string // Must be same as project folder in testdata/programs/ts
		moduleName          string
		moduleVersion       string
		moduleNamespace     string
		previewExpect       map[apitype.OpType]int
		upExpect            map[string]int
		deleteExpect        map[string]int
		diffNoChangesExpect map[apitype.OpType]int
	}

	testcases := []testCase{
		{
			name:            "s3bucketmod",
			moduleName:      "terraform-aws-modules/s3-bucket/aws",
			moduleVersion:   "4.5.0",
			moduleNamespace: "bucket",
			previewExpect: map[apitype.OpType]int{
				apitype.OpType("create"): 6,
			},
			upExpect: map[string]int{
				"create": 6,
			},
			deleteExpect: map[string]int{
				"delete": 6,
			},
			diffNoChangesExpect: map[apitype.OpType]int{
				apitype.OpType("same"): 6,
			},
		},
		{
			name:            "awslambdamod",
			moduleName:      "terraform-aws-modules/lambda/aws",
			moduleVersion:   "7.20.1",
			moduleNamespace: "lambda",
			previewExpect: map[apitype.OpType]int{
				apitype.OpType("create"): 9,
			},
			upExpect: map[string]int{
				"create": 9,
			},
			deleteExpect: map[string]int{
				"delete": 9,
			},
			diffNoChangesExpect: map[apitype.OpType]int{
				apitype.OpType("update"): 1,
				apitype.OpType("same"):   8,
			},
		},
		{
			name:            "rdsmod",
			moduleName:      "terraform-aws-modules/rds/aws",
			moduleVersion:   "6.10.0",
			moduleNamespace: "rds",
			previewExpect: map[apitype.OpType]int{
				apitype.OpType("create"): 11,
			},
			upExpect: map[string]int{
				"create": 11,
			},
			deleteExpect: map[string]int{
				"delete": 11,
			},
			diffNoChangesExpect: map[apitype.OpType]int{
				apitype.OpType("same"): 11,
			},
		},
	}

	for _, tc := range testcases {
		tc := tc
		localProviderBinPath := ensureCompiledProvider(t)
		skipLocalRunsWithoutCreds(t)
		t.Run(tc.name, func(t *testing.T) {
			testProgram := filepath.Join("testdata", "programs", "ts", tc.name)
			localPath := opttest.LocalProviderPath("terraform-module", filepath.Dir(localProviderBinPath))
			integrationTest := newPulumiTest(t, testProgram, localPath)

			// Get a prefix for resource names
			prefix := generateTestResourcePrefix()

			// Set prefix via config
			integrationTest.SetConfig(t, "prefix", prefix)

			// Generate package
			pulumiPackageAdd(t, integrationTest, localProviderBinPath, tc.moduleName, tc.moduleVersion, tc.moduleNamespace)

			// Preview
			previewResult := integrationTest.Preview(t)
			autogold.Expect(tc.previewExpect).Equal(t, previewResult.ChangeSummary)

			// Up
			upResult := integrationTest.Up(t)
			autogold.Expect(&tc.upExpect).Equal(t, upResult.Summary.ResourceChanges)

			// Preview expect no changes
			previewResult = integrationTest.Preview(t)
			t.Log(previewResult.StdOut)
			autogold.Expect(tc.diffNoChangesExpect).Equal(t, previewResult.ChangeSummary)

			// Delete
			destroyResult := integrationTest.Destroy(t)
			autogold.Expect(&tc.deleteExpect).Equal(t, destroyResult.Summary.ResourceChanges)
		})
	}
}

func TestE2eDotnet(t *testing.T) {
	t.Parallel()

	type testCase struct {
		name                string // Must be same as project folder in testdata/programs/python
		moduleName          string
		moduleVersion       string
		moduleNamespace     string
		previewExpect       map[apitype.OpType]int
		upExpect            map[string]int
		deleteExpect        map[string]int
		diffNoChangesExpect map[apitype.OpType]int
	}

	testcases := []testCase{
		{
			name:            "s3bucketmod",
			moduleName:      "terraform-aws-modules/s3-bucket/aws",
			moduleVersion:   "4.5.0",
			moduleNamespace: "bucket",
			previewExpect: map[apitype.OpType]int{
				apitype.OpType("create"): 5,
			},
			upExpect: map[string]int{
				"create": 5,
			},
			deleteExpect: map[string]int{
				"delete": 5,
			},
			diffNoChangesExpect: map[apitype.OpType]int{
				apitype.OpType("same"): 5,
			},
		},
	}

	for _, tc := range testcases {
		tc := tc
		localProviderBinPath := ensureCompiledProvider(t)
		skipLocalRunsWithoutCreds(t)
		t.Run(tc.name, func(t *testing.T) {
			testProgram := filepath.Join("testdata", "programs", "dotnet", tc.name)
			integrationTest := newPulumiTest(
				t,
				testProgram,
				opttest.LocalProviderPath("terraform-module", filepath.Dir(localProviderBinPath)),
				opttest.SkipInstall(),
			)

			// Get a prefix for resource names
			prefix := generateTestResourcePrefix()

			// Set prefix via config
			integrationTest.SetConfig(t, "prefix", prefix)

			// Generate package
			pulumiPackageAdd(
				t,
				integrationTest,
				localProviderBinPath,
				tc.moduleName,
				tc.moduleVersion,
				tc.moduleNamespace)

			previewResult := integrationTest.Preview(t)
			autogold.Expect(tc.previewExpect).Equal(t, previewResult.ChangeSummary)

			upResult := integrationTest.Up(t)
			autogold.Expect(&tc.upExpect).Equal(t, upResult.Summary.ResourceChanges)

			previewResult = integrationTest.Preview(t)
			autogold.Expect(tc.diffNoChangesExpect).Equal(t, previewResult.ChangeSummary)

			destroyResult := integrationTest.Destroy(t)
			autogold.Expect(&tc.deleteExpect).Equal(t, destroyResult.Summary.ResourceChanges)
		})
	}
}

func TestE2ePython(t *testing.T) {
	t.Parallel()

	type testCase struct {
		name                string // Must be same as project folder in testdata/programs/python
		moduleName          string
		moduleVersion       string
		moduleNamespace     string
		previewExpect       map[apitype.OpType]int
		upExpect            map[string]int
		deleteExpect        map[string]int
		diffNoChangesExpect map[apitype.OpType]int
	}

	testcases := []testCase{
		{
			name:            "s3bucketmod",
			moduleName:      "terraform-aws-modules/s3-bucket/aws",
			moduleVersion:   "4.5.0",
			moduleNamespace: "bucket",
			previewExpect: map[apitype.OpType]int{
				apitype.OpType("create"): 5,
			},
			upExpect: map[string]int{
				"create": 5,
			},
			deleteExpect: map[string]int{
				"delete": 5,
			},
			diffNoChangesExpect: map[apitype.OpType]int{
				apitype.OpType("same"): 5,
			},
		},
	}

	for _, tc := range testcases {
		tc := tc
		localProviderBinPath := ensureCompiledProvider(t)
		skipLocalRunsWithoutCreds(t)
		t.Run(tc.name, func(t *testing.T) {
			testProgram := filepath.Join("testdata", "programs", "python", tc.name)
			integrationTest := newPulumiTest(
				t,
				testProgram,
				opttest.LocalProviderPath("terraform-module", filepath.Dir(localProviderBinPath)),
			)

			// Get a prefix for resource names
			prefix := generateTestResourcePrefix()

			// Set prefix via config
			integrationTest.SetConfig(t, "prefix", prefix)

			// Generate package
			pulumiPackageAdd(
				t,
				integrationTest,
				localProviderBinPath,
				tc.moduleName,
				tc.moduleVersion,
				tc.moduleNamespace)

			previewResult := integrationTest.Preview(t)
			autogold.Expect(tc.previewExpect).Equal(t, previewResult.ChangeSummary)

			upResult := integrationTest.Up(t)
			autogold.Expect(&tc.upExpect).Equal(t, upResult.Summary.ResourceChanges)

			previewResult = integrationTest.Preview(t)
			autogold.Expect(tc.diffNoChangesExpect).Equal(t, previewResult.ChangeSummary)

			destroyResult := integrationTest.Destroy(t)
			autogold.Expect(&tc.deleteExpect).Equal(t, destroyResult.Summary.ResourceChanges)
		})
	}
}

func TestE2eGo(t *testing.T) {
	t.Parallel()

	type testCase struct {
		name                string // Must be same as project folder in testdata/programs
		moduleName          string
		moduleVersion       string
		moduleNamespace     string
		previewExpect       map[apitype.OpType]int
		upExpect            map[string]int
		deleteExpect        map[string]int
		diffNoChangesExpect map[apitype.OpType]int
	}

	testcases := []testCase{
		{
			name:            "s3bucketmod",
			moduleName:      "terraform-aws-modules/s3-bucket/aws",
			moduleVersion:   "4.5.0",
			moduleNamespace: "bucket",
			previewExpect: map[apitype.OpType]int{
				apitype.OpType("create"): 5,
			},
			upExpect: map[string]int{
				"create": 5,
			},
			deleteExpect: map[string]int{
				"delete": 5,
			},
			diffNoChangesExpect: map[apitype.OpType]int{
				apitype.OpType("same"): 5,
			},
		},
	}

	for _, tc := range testcases {
		tc := tc
		localProviderBinPath := ensureCompiledProvider(t)
		skipLocalRunsWithoutCreds(t)
		t.Run(tc.name, func(t *testing.T) {
			testProgram := filepath.Join("testdata", "programs", "go", tc.name)
			testOpts := []opttest.Option{
				opttest.LocalProviderPath("terraform-module", filepath.Dir(localProviderBinPath)),
				// pulumitest's go mod tidy fails if we try to install prior to generating the SDKs
				opttest.SkipInstall(),
			}

			e2eTest := newPulumiTest(t, testProgram, testOpts...)

			// Get a prefix for resource names to avoid naming conflicts
			prefix := generateTestResourcePrefix()
			e2eTest.SetConfig(t, "prefix", prefix)

			// Generate local package
			pulumiPackageAdd(
				t,
				e2eTest,
				localProviderBinPath,
				tc.moduleName,
				tc.moduleVersion,
				tc.moduleNamespace)
			previewResult := e2eTest.Preview(t)
			autogold.Expect(tc.previewExpect).Equal(t, previewResult.ChangeSummary)

			upResult := e2eTest.Up(t)
			autogold.Expect(&tc.upExpect).Equal(t, upResult.Summary.ResourceChanges)

			previewResult = e2eTest.Preview(t)
			autogold.Expect(tc.diffNoChangesExpect).Equal(t, previewResult.ChangeSummary)

			destroyResult := e2eTest.Destroy(t)
			autogold.Expect(&tc.deleteExpect).Equal(t, destroyResult.Summary.ResourceChanges)

		})
	}
}

func TestE2eYAML(t *testing.T) {
	t.Parallel()

	type testCase struct {
		name                string // Must be same as project folder in testdata/programs
		moduleName          string
		moduleVersion       string
		moduleNamespace     string
		previewExpect       map[apitype.OpType]int
		upExpect            map[string]int
		deleteExpect        map[string]int
		diffNoChangesExpect map[apitype.OpType]int
	}

	testcases := []testCase{
		{
			name:            "s3bucketmod",
			moduleName:      "terraform-aws-modules/s3-bucket/aws",
			moduleVersion:   "4.5.0",
			moduleNamespace: "bucket",
			previewExpect: map[apitype.OpType]int{
				apitype.OpType("create"): 5,
			},
			upExpect: map[string]int{
				"create": 5,
			},
			deleteExpect: map[string]int{
				"delete": 5,
			},
			diffNoChangesExpect: map[apitype.OpType]int{
				apitype.OpType("same"): 5,
			},
		},
	}

	for _, tc := range testcases {
		tc := tc
		localProviderBinPath := ensureCompiledProvider(t)
		skipLocalRunsWithoutCreds(t)
		t.Run(tc.name, func(t *testing.T) {
			testProgram := filepath.Join("testdata", "programs", "yaml", tc.name)
			testOpts := []opttest.Option{
				opttest.LocalProviderPath("terraform-module", filepath.Dir(localProviderBinPath)),
				// The program references a module that doesn't exist yet, so we skip the install step,
				opttest.SkipInstall(),
			}

			e2eTest := newPulumiTest(t, testProgram, testOpts...)

			// Get a prefix for resource names to avoid naming conflicts
			prefix := generateTestResourcePrefix()
			e2eTest.SetConfig(t, "prefix", prefix)

			// Generate local package
			pulumiPackageAdd(
				t,
				e2eTest,
				localProviderBinPath,
				tc.moduleName,
				tc.moduleVersion,
				tc.moduleNamespace)

			previewResult := e2eTest.Preview(t)
			autogold.Expect(tc.previewExpect).Equal(t, previewResult.ChangeSummary)

			upResult := e2eTest.Up(t)
			autogold.Expect(&tc.upExpect).Equal(t, upResult.Summary.ResourceChanges)

			previewResult = e2eTest.Preview(t)
			autogold.Expect(tc.diffNoChangesExpect).Equal(t, previewResult.ChangeSummary)

			destroyResult := e2eTest.Destroy(t)
			autogold.Expect(&tc.deleteExpect).Equal(t, destroyResult.Summary.ResourceChanges)
		})
	}
}

func TestDiffDetail(t *testing.T) {
	t.Parallel()

	// Set up a test Bucket
	localProviderBinPath := ensureCompiledProvider(t)
	skipLocalRunsWithoutCreds(t)
	testProgram := filepath.Join("testdata", "programs", "ts", "s3bucketmod")
	localPath := opttest.LocalProviderPath("terraform-module", filepath.Dir(localProviderBinPath))
<<<<<<< HEAD
	testUsingTerraformAndOpentofu(t, func() {
=======
	diffDetailTest := newPulumiTest(t, testProgram, localPath)
>>>>>>> cf549414

		diffDetailTest := pulumitest.NewPulumiTest(t, testProgram, localPath)

		// Get a prefix for resource names
		prefix := generateTestResourcePrefix()

		// Set prefix via config
		diffDetailTest.SetConfig(t, "prefix", prefix)

		// Generate package
		//nolint:lll
		pulumiPackageAdd(t, diffDetailTest, localProviderBinPath, "terraform-aws-modules/s3-bucket/aws", "4.5.0", "bucket")

		// Up
		diffDetailTest.Up(t)

		// Change program to remove the module input `server_side_encryption_configuration`
		diffDetailTest.UpdateSource(t, filepath.Join("testdata", "programs", "ts", "s3bucketmod", "updates"))

		// Preview
		resourceDiffs := runPreviewWithPlanDiff(t, diffDetailTest)

		autogold.Expect(map[string]interface{}{
			"module.test-bucket.aws_s3_bucket_server_side_encryption_configuration.this[0]": map[string]interface{}{
				"diff":  apitype.PlanDiffV1{},
				"steps": []apitype.OpType{apitype.OpType("delete")},
			},
			"test-bucket-state": map[string]interface{}{
				//nolint:lll
				"diff":  apitype.PlanDiffV1{Updates: map[string]interface{}{"moduleInputs": map[string]interface{}{"bucket": prefix + "-test-bucket"}}},
				"steps": []apitype.OpType{apitype.OpType("update")},
			},
		}).Equal(t, resourceDiffs)

		// Cleanup
		diffDetailTest.Destroy(t)
	})
}

// Verify that pulumi refresh detects drift and reflects it in the state.
func TestRefresh(t *testing.T) {
	t.Parallel()

	skipLocalRunsWithoutCreds(t) // using aws_s3_bucket to test
	ctx := context.Background()

	testProgram := filepath.Join("testdata", "programs", "ts", "refresher")
	testMod, err := filepath.Abs(filepath.Join(".", "testdata", "modules", "bucketmod"))
	require.NoError(t, err)

	localBin := ensureCompiledProvider(t)
	localPath := opttest.LocalProviderPath("terraform-module", filepath.Dir(localBin))
<<<<<<< HEAD
	testUsingTerraformAndOpentofu(t, func() {
=======
	it := newPulumiTest(t, testProgram, localPath)
>>>>>>> cf549414

		it := pulumitest.NewPulumiTest(t, testProgram, localPath)

		expectBucketTag := func(tagvalue string) {
			bucket := mustFindDeploymentResourceByType(t, it, "bucketmod:tf:aws_s3_bucket")
			tags := bucket.Inputs["tags"]
			require.Equal(t, map[string]any{"TestTag": tagvalue}, tags)
		}

		pulumiPackageAdd(t, it, localBin, testMod, "bucketmod")
		it.SetConfig(t, "prefix", generateTestResourcePrefix())

		// First provision a bucket with TestTag=a and remember this state.
		it.SetConfig(t, "tagvalue", "a")
		it.Up(t)
		stateA := it.ExportStack(t)

		// Then provision the bucket with TestTag=b so the bucket in the cloud is tagged with b.
		it.SetConfig(t, "tagvalue", "b")
		it.Up(t)
		outMapB, err := it.CurrentStack().Outputs(ctx)
		require.NoError(t, err)
		autogold.Expect(map[string]any{"TestTag": "b"}).Equal(t, outMapB["tags"].Value)

		// Now reset Pulumi state so it expects the bucket to have tag "a".
		it.ImportStack(t, stateA)
		expectBucketTag("a")

		// Now perform a refresh.
		refreshResult := it.Refresh(t)
		t.Logf("pulumi refresh")
		t.Logf("%s", refreshResult.StdErr)
		t.Logf("%s", refreshResult.StdOut)
		rc := refreshResult.Summary.ResourceChanges
		autogold.Expect(&map[string]int{"same": 3, "update": 1}).Equal(t, rc)

		// Check that in the state the bucket has TestTag="b" now as refresh took effect.
		expectBucketTag("b")

		// Side note: logically we should be getting "b" from the refreshed state. However Pulumi
		// currently cannot refresh stack outputs when resources are changing.
		//
		// TODO[github.com/pulumi/pulumi#2710] Refresh does not update stack outputs
		outMap, err := it.CurrentStack().Outputs(ctx)
		require.NoError(t, err)
		autogold.Expect(map[string]interface{}{"TestTag": "a"}).Equal(t, outMap["tags"].Value)
	})
}

// Verify that pulumi refresh detects deleted resources.
func TestRefreshDeleted(t *testing.T) {
	t.Parallel()

	skipLocalRunsWithoutCreds(t) // using aws_s3_bucket to test

	testProgram := filepath.Join("testdata", "programs", "ts", "refresher")
	testMod, err := filepath.Abs(filepath.Join(".", "testdata", "modules", "bucketmod"))
	require.NoError(t, err)

	localBin := ensureCompiledProvider(t)
	localPath := opttest.LocalProviderPath("terraform-module", filepath.Dir(localBin))
<<<<<<< HEAD
	testUsingTerraformAndOpentofu(t, func() {
=======
	it := newPulumiTest(t, testProgram, localPath)
>>>>>>> cf549414

		it := pulumitest.NewPulumiTest(t, testProgram, localPath)
		pulumiPackageAdd(t, it, localBin, testMod, "bucketmod")
		it.SetConfig(t, "prefix", generateTestResourcePrefix())

		// First provision a bucket.
		it.SetConfig(t, "tagvalue", "a")
		it.Up(t)
		stateA := it.ExportStack(t)

		// Then destroy the stack so that the bucket is removed from the cloud.
		it.Destroy(t)

		// Now reset Pulumi state so Pului thinks that the bucket exists.
		it.ImportStack(t, stateA)

		// Now perform a refresh.
		refreshResult := it.Refresh(t)
		t.Logf("pulumi refresh")
		t.Logf("%s", refreshResult.StdErr)
		t.Logf("%s", refreshResult.StdOut)

		rc := refreshResult.Summary.ResourceChanges
		autogold.Expect(&map[string]int{"delete": 1, "same": 3}).Equal(t, rc)

		stateR := it.ExportStack(t)

		var deployment apitype.DeploymentV3
		err = json.Unmarshal(stateR.Deployment, &deployment)
		require.NoError(t, err)

		bucketFound := 0
		for _, r := range deployment.Resources {
			if r.Type == "bucketmod:tf:aws_s3_bucket" {
				bucketFound++
			}
		}
		require.Equal(t, 0, bucketFound)
	})
}

// Verify that when there is no drift, refresh works without any changes.
func TestRefreshNoChanges(t *testing.T) {
	t.Parallel()

	skipLocalRunsWithoutCreds(t) // using aws_s3_bucket to test

	testProgram := filepath.Join("testdata", "programs", "ts", "refresher")
	testMod, err := filepath.Abs(filepath.Join(".", "testdata", "modules", "bucketmod"))
	require.NoError(t, err)

	localBin := ensureCompiledProvider(t)
	localPath := opttest.LocalProviderPath("terraform-module", filepath.Dir(localBin))
<<<<<<< HEAD
=======
	it := newPulumiTest(t, testProgram, localPath)
>>>>>>> cf549414

	testUsingTerraformAndOpentofu(t, func() {
		it := pulumitest.NewPulumiTest(t, testProgram, localPath)
		pulumiPackageAdd(t, it, localBin, testMod, "bucketmod")
		it.SetConfig(t, "prefix", generateTestResourcePrefix())

		// First provision a bucket.
		it.SetConfig(t, "tagvalue", "a")
		it.Up(t)

		// Now perform a refresh.
		refreshResult := it.Refresh(t)
		t.Logf("pulumi refresh")
		t.Logf("%s", refreshResult.StdErr)
		t.Logf("%s", refreshResult.StdOut)

		rc := refreshResult.Summary.ResourceChanges
		autogold.Expect(&map[string]int{"same": 4}).Equal(t, rc)
	})
}

// Verify that pulumi destroy actually removes cloud resources, using Lambda module as the example
func TestDeleteLambda(t *testing.T) {
	t.Parallel()

	// Set up a test Lambda with Role and CloudWatch logs from Lambda module
	localProviderBinPath := ensureCompiledProvider(t)
	skipLocalRunsWithoutCreds(t)
	testProgram := filepath.Join("testdata", "programs", "ts", "awslambdamod")
	localPath := opttest.LocalProviderPath("terraform-module", filepath.Dir(localProviderBinPath))
	integrationTest := newPulumiTest(t, testProgram, localPath)

	// Get a prefix for resource names
	prefix := generateTestResourcePrefix()

	// Set prefix via config
	integrationTest.SetConfig(t, "prefix", prefix)

	// Save the name of the function
	functionName := prefix + "-testlambda"

	// Generate package
	pulumiPackageAdd(t, integrationTest, localProviderBinPath, "terraform-aws-modules/lambda/aws", "7.20.1", "lambda")

	integrationTest.Up(t)

	// Verify resources with AWS Client
	// Load the AWS SDK's configuration
	ctx := context.Background()
	cfg, err := config.LoadDefaultConfig(ctx)
	if err != nil {
		t.Fatalf("unable to load SDK config, %v", err)
	}

	// Create AWS clients
	lambdaClient := lambda.NewFromConfig(cfg)
	iamClient := iam.NewFromConfig(cfg)
	cloudwatchlogsClient := cloudwatchlogs.NewFromConfig(cfg)

	// Initialize request input parameters
	lambdaInput := &lambda.GetFunctionInput{
		FunctionName: &functionName,
	}
	iamInput := &iam.GetRoleInput{
		RoleName: &functionName,
	}
	logGroupName := "/aws/lambda/" + functionName
	cloudwatchlogsInput := &cloudwatchlogs.DescribeLogGroupsInput{
		LogGroupNamePrefix: aws.String(logGroupName),
	}

	// Verify resources exist
	_, err = lambdaClient.GetFunction(ctx, lambdaInput)
	if err != nil {
		t.Fatalf("failed to get  Lambda function %s: %v", *lambdaInput.FunctionName, err)
	}

	_, err = iamClient.GetRole(ctx, iamInput)
	if err != nil {
		t.Fatalf("failed to get IAM role %s: %v", *iamInput.RoleName, err)
	}

	resp, err := cloudwatchlogsClient.DescribeLogGroups(context.TODO(), cloudwatchlogsInput)
	if err != nil {
		log.Fatalf("failed to describe log group, %v", err)
	}
	require.Truef(t, len(resp.LogGroups) > 0, "log group %s not found.", logGroupName)

	integrationTest.Destroy(t)

	// Rerun the AWS calls from above to see if Delete worked. We should see NotFound errors.
	_, err = lambdaClient.GetFunction(ctx, lambdaInput)
	if err == nil {
		t.Fatalf(
			"delete verification failed: found a Lambda function that should have been deleted: %s",
			*lambdaInput.FunctionName,
		)
	} else {
		// ResourceNotFoundException is the expected response after Delete
		var resourceNotFoundError *lambdatypes.ResourceNotFoundException
		if !errors.As(err, &resourceNotFoundError) {
			t.Fatalf("encountered unexpected error verifying Lambda function was deleted: %v ", err)
		}
	}

	// Verify IAM was deleted
	_, err = iamClient.GetRole(ctx, iamInput)
	if err == nil {
		t.Fatalf("found an IAM Role that should have been deleted: %s", *iamInput.RoleName)
	} else {
		// No Such Entity Exception is the expected response after Delete.
		var noSuchEntityError *iamtypes.NoSuchEntityException
		if !errors.As(err, &noSuchEntityError) {
			t.Fatalf("encountered unexpected error verifying IAM role was deleted: %v ", err)
		}
	}

	// Verify CloudWatch log group was deleted
	resp, err = cloudwatchlogsClient.DescribeLogGroups(ctx, cloudwatchlogsInput)
	if err == nil {
		if len(resp.LogGroups) > 0 {
			log.Fatalf("found a log group that should have been deleted, %s", *cloudwatchlogsInput.LogGroupNamePrefix)
		}
	} else {
		t.Fatalf("encountered unexpected error verifying log group was deleted: %v ", err)
	}
}

func testUsingTerraformAndOpentofu(t *testing.T, code func()) {
	t.Run("using terraform", func(t *testing.T) {
		t.Log("Running test using Terraform")
		code()
	})

	t.Run("using opentofu", func(t *testing.T) {
		t.Log("Running test using OpenTofu")
		t.Setenv("PULUMI_TERRAFORM_MODULE_EXECUTOR", "tofu")
		code()
	})
}

// Test that Pulumi understands dependencies.
func Test_Dependencies(t *testing.T) {
	t.Parallel()

	localProviderBinPath := ensureCompiledProvider(t)

	// Reuse randmod for this one.
	randMod, err := filepath.Abs(filepath.Join("testdata", "modules", randmod))
	require.NoError(t, err)

	// Program written to support the test.
	randModProg := filepath.Join("testdata", "programs", "ts", "dep-tester")

	localPath := opttest.LocalProviderPath(provider, filepath.Dir(localProviderBinPath))
<<<<<<< HEAD
	testUsingTerraformAndOpentofu(t, func() {
=======
	pt := newPulumiTest(t, randModProg, localPath)
	pt.CopyToTempDir(t)

	packageName := randmod
>>>>>>> cf549414

		pt := pulumitest.NewPulumiTest(t, randModProg, localPath)
		pt.CopyToTempDir(t)

		packageName := randmod

<<<<<<< HEAD
		// pulumi package add <provider-path> <randmod-path> <package-name>
		pulumiPackageAdd(t, pt, localProviderBinPath, randMod, packageName)
=======
	deploy := pt.ExportStack(t)
	fixupRandomizedStackURNs(&deploy)
>>>>>>> cf549414

		upOutput := pt.Up(t)
		t.Logf("pulumi up said: %s\n", upOutput.StdOut+upOutput.StdErr)

		deploy := pt.ExportStack(t)

		t.Logf("DEPLOYMENT: %v", string(deploy.Deployment))

		var deployment apitype.DeploymentV3
		err = json.Unmarshal(deploy.Deployment, &deployment)
		require.NoError(t, err)

		for _, r := range deployment.Resources {
			if r.URN.Type() == "randmod:index:Module" {
				slices.Sort(r.Dependencies)

				// The Component depends on the union of things passed in dependsOn by the user and things
				// flowing through the input dependencies.
				autogold.Expect([]urn.URN{
					urn.URN("urn:pulumi:test::ts-dep-tester::random:index/randomInteger:RandomInteger::extra"),
					urn.URN("urn:pulumi:test::ts-dep-tester::random:index/randomInteger:RandomInteger::seed"),
				}).Equal(t, r.Dependencies)
				autogold.Expect(map[resource.PropertyKey][]urn.URN{}).Equal(t, r.PropertyDependencies)
			}

			if r.URN.Type() == "randmod:index:ModuleState" {
				// If dependencies are implemented correctly, this resource must depend on resource
				// dependencies that are flowing through the module inputs such as the "seed" resource.

				//nolint:lll
				autogold.Expect([]urn.URN{urn.URN("urn:pulumi:test::ts-dep-tester::random:index/randomInteger:RandomInteger::seed")}).Equal(t, r.Dependencies)
				autogold.Expect(map[resource.PropertyKey][]urn.URN{
					resource.PropertyKey("__module"): {},
					//nolint:lll
					resource.PropertyKey("moduleInputs"): {urn.URN("urn:pulumi:test::ts-dep-tester::random:index/randomInteger:RandomInteger::seed")},
				}).Equal(t, r.PropertyDependencies)
			}

			if r.URN.Type() == "random:index/randomInteger:RandomInteger" && r.URN.Name() == "dependent" {
				// If dependencies are implemented correctly, this resource must depend on the ModuleState
				// resource, which in turn depends on the "seed" resource.

				slices.Sort(r.Dependencies)

				//nolint:lll
				autogold.Expect([]urn.URN{
					urn.URN("urn:pulumi:test::ts-dep-tester::randmod:index:Module$randmod:index:ModuleState::myrandmod-state"),
					urn.URN("urn:pulumi:test::ts-dep-tester::randmod:index:Module::myrandmod"),
				}).Equal(t, r.Dependencies)

				for _, v := range r.PropertyDependencies {
					slices.Sort(v)
				}

				autogold.Expect(map[resource.PropertyKey][]urn.URN{
					resource.PropertyKey("max"): {
						urn.URN("urn:pulumi:test::ts-dep-tester::randmod:index:Module$randmod:index:ModuleState::myrandmod-state"),
						urn.URN("urn:pulumi:test::ts-dep-tester::randmod:index:Module::myrandmod"),
					},
					resource.PropertyKey("min"):  {},
					resource.PropertyKey("seed"): {},
				}).Equal(t, r.PropertyDependencies)
			}
		}
	})
}

// Test that passing local modules as local paths ../foo or ./foo works as expected.
func Test_LocalModule_RelativePath(t *testing.T) {
	t.Parallel()

	localProviderBinPath := ensureCompiledProvider(t)

	// Module written to support the test.
	randMod, err := filepath.Abs(filepath.Join("testdata", "modules", randmod))
	require.NoError(t, err)

	anyProgram := filepath.Join("testdata", "programs", "ts", "randmod-program")
	localPath := opttest.LocalProviderPath(provider, filepath.Dir(localProviderBinPath))
<<<<<<< HEAD
=======
	pt := newPulumiTest(t, anyProgram, localPath)
	pt.CopyToTempDir(t)
>>>>>>> cf549414

	testUsingTerraformAndOpentofu(t, func() {
		pt := pulumitest.NewPulumiTest(t, anyProgram, localPath)
		pt.CopyToTempDir(t)

		err = os.CopyFS(filepath.Join(pt.WorkingDir(), "randmod"), os.DirFS(randMod))
		require.NoError(t, err)

		// pulumi package add <provider-path> <randmod-path> <package-name>
		pulumiPackageAdd(t, pt, localProviderBinPath, "./randmod", "randmod")

		previewResult := pt.Preview(t)
		t.Logf("%s", previewResult.StdErr+previewResult.StdOut)
	})
}

// assertTFStateResourceExists checks if a resource exists in the TF state.
// packageName should be the name of the package used in `pulumi package add`
// resourceAddress should be the full TF address of the resource, e.g. "module.test-bucket.aws_s3_bucket.this"
func assertTFStateResourceExists(t *testing.T, pt *pulumitest.PulumiTest, packageName string, resourceAddress string) {
	moduleState := mustFindDeploymentResourceByType(t, pt, tokens.Type(fmt.Sprintf("%s:index:ModuleState", packageName)))
	tfStateRaw, gotTfState := moduleState.Outputs["state"]
	require.True(t, gotTfState)

	tfState, isMap := tfStateRaw.(map[string]any)
	require.True(t, isMap)
	plaintext, exists := tfState["plaintext"].(string)
	require.Truef(t, exists, "plaintext should exist in 'state' and be a string")
	var state map[string]any
	unescaped, err := strconv.Unquote(plaintext)
	require.NoErrorf(t, err, "failed to unquote plaintext state: \n%s", plaintext)
	err = json.Unmarshal([]byte(unescaped), &state)
	require.NoErrorf(t, err, "failed to unmarshal plaintext state: \n%s", plaintext)

	resources, ok := state["resources"].([]any)
	require.Truef(t, ok, "TF state must contain 'resources': %v", state)
	contains := slices.ContainsFunc(resources, func(res any) bool {
		resMap, ok := res.(map[string]any)
		require.Truef(t, ok, "resources must be a map")
		module, ok := resMap["module"].(string)
		require.Truef(t, ok, "module key must exist")
		typ, ok := resMap["type"].(string)
		require.Truef(t, ok, "type key must exist")
		name, ok := resMap["name"].(string)
		require.Truef(t, ok, "name key must exist")
		fullName := fmt.Sprintf("%s.%s.%s", module, typ, name)
		return fullName == resourceAddress
	})
	require.Truef(t, contains, "TF state must contain resource %s", resourceAddress)
}

// mustFindDeploymentResourceByType finds a resource in the deployment by its type.
// It returns the resource if found, and fails the test if not found or if multiple resources are found.
func mustFindDeploymentResourceByType(
	t *testing.T,
	pt *pulumitest.PulumiTest,
	resourceType tokens.Type,
) apitype.ResourceV3 {
	t.Helper()
	var res apitype.ResourceV3
	found := 0

	stack := pt.ExportStack(t)
	fixupRandomizedStackURNs(&stack)

	var deployment apitype.DeploymentV3
	err := json.Unmarshal(stack.Deployment, &deployment)
	require.NoErrorf(t, err, "failed to unmarshal deployment")

	for _, r := range deployment.Resources {
		if r.Type == resourceType {
			res = r
			found++
		}
	}
	require.Equalf(t, 1, found, "Expected to find only 1 resource with type: %s", resourceType.String())
	return res
}

func fixupRandomizedStackURNs(stack *apitype.UntypedDeployment) {
	re := regexp.MustCompile(`urn:pulumi:[^:]+[:][:]`)
	stack.Deployment = re.ReplaceAll(stack.Deployment, []byte(`urn:pulumi:test::`))
}

// runPreviewWithPlanDiff runs a pulumi preview that creates a plan file
// and returns a map of resource diffs for the resources that have changes based on the plan
func runPreviewWithPlanDiff(
	t *testing.T,
	pt *pulumitest.PulumiTest,
	excludeResources ...string,
) map[string]interface{} {
	t.Helper()

	root := pt.CurrentStack().Workspace().WorkDir()
	planPath := filepath.Join(root, "pulumiPlan.out")
	pt.Preview(t, optpreview.Diff(), optpreview.Plan(planPath))
	planContents, err := os.ReadFile(planPath)
	assert.NoError(t, err)

	var plan apitype.DeploymentPlanV1
	err = json.Unmarshal(planContents, &plan)
	assert.NoError(t, err)

	resourceDiffs := map[string]interface{}{}
	for urn, resourcePlan := range plan.ResourcePlans {
		if slices.Contains(excludeResources, urn.Name()) {
			continue
		}
		if !slices.Contains(resourcePlan.Steps, apitype.OpSame) {
			var diff apitype.PlanDiffV1
			if resourcePlan.Goal != nil {
				diff = resourcePlan.Goal.InputDiff
			}
			resourceDiffs[urn.Name()] = map[string]interface{}{
				"diff":  diff,
				"steps": resourcePlan.Steps,
			}
		}
	}
	return resourceDiffs
}

func getRoot(t *testing.T) string {
	wd, err := os.Getwd()
	require.NoError(t, err)
	root, err := filepath.Abs(filepath.Join(wd, ".."))
	require.NoError(t, err)
	return root
}

func ensureCompiledProvider(t *testing.T) string {
	root := getRoot(t)
	binPath := filepath.Join(root, "bin", "pulumi-resource-"+provider)

	_, ci := os.LookupEnv("CI")
	if !ci {
		// In development ensure the provider binary is up-to-date.
		cmd := exec.Command("make", "-B", "provider")
		cmd.Dir = root
		out, err := cmd.CombinedOutput()
		if err != nil {
			require.NoError(t, fmt.Errorf("failed to compile provider: %w\n%s", err, out))
		}
	}

	_, err := os.Stat(binPath)
	if os.IsNotExist(err) {
		require.Failf(t, "No provider boundary found at the expected path: %q", binPath)
	}

	return binPath
}

func pulumiConvert(t *testing.T, localProviderBinPath, sourceDir, targetDir, language string, generateOnly bool) {
	t.Helper()

	convertArgs := []string{
		"convert",
		"--strict",
		"--from", "pcl",
		"--language", language,
		"--out", targetDir,
	}
	if generateOnly {
		convertArgs = append(convertArgs, "--generate-only")
	}
	t.Logf("pulumi %s", strings.Join(convertArgs, " "))

	localPulumi := filepath.Join(getRoot(t), ".pulumi", "bin", "pulumi")

	if _, err := os.Stat(localPulumi); os.IsNotExist(err) {
		t.Errorf("This test requires a locally pinned Pulumi CLI; run `make prepare_local_workspace` first")
		return
	}

	cmd := exec.Command(localPulumi, convertArgs...)

	path := os.Getenv("PATH")
	path = fmt.Sprintf("%s:%s", filepath.Dir(localProviderBinPath), path)

	cmd.Dir = sourceDir
	cmd.Env = append(os.Environ(), fmt.Sprintf("PATH=%s", path))
	out, err := cmd.CombinedOutput()
	if err != nil {
		t.Fatalf("failed to run pulumi convert: %v\n%s", err, out)
	}
}

func pulumiPackageAdd(
	t *testing.T,
	pt *pulumitest.PulumiTest,
	localProviderBinPath string,
	args ...string,
) {
	ctx := context.Background()
	allArgs := append([]string{"package", "add", localProviderBinPath}, args...)
	stdout, stderr, exitCode, err := pt.CurrentStack().Workspace().PulumiCommand().Run(
		ctx,
		pt.WorkingDir(),
		nil, /* reader */
		nil, /* additionalOutput */
		nil, /* additionalErrorOutput */
		nil, /* additionalEnv */
		allArgs...,
	)
	if err != nil || exitCode != 0 {
		t.Errorf("Failed to run pulumi package add\nExit code: %d\nError: %v\n%s\n%s",
			exitCode, err, stdout, stderr)
	}
	require.NoError(t, err)
	require.Equal(t, 0, exitCode)
}

//nolint:gosec
func generateTestResourcePrefix() string {
	low := 100000
	high := 999999

	num := low + rand.Intn(high-low)
	return strconv.Itoa(num)
}<|MERGE_RESOLUTION|>--- conflicted
+++ resolved
@@ -346,14 +346,7 @@
 		pulumiConvert(t, localProviderBinPath, pclDir, testDir, "typescript", generateOnly)
 	})
 
-<<<<<<< HEAD
 	testUsingTerraformAndOpentofu(t, func() {
-=======
-	pt := newPulumiTest(t, testDir,
-		opttest.LocalProviderPath(provider, filepath.Dir(localProviderBinPath)),
-		opttest.SkipInstall())
-	pt.CopyToTempDir(t)
->>>>>>> cf549414
 
 		pt := pulumitest.NewPulumiTest(t, testDir,
 			opttest.LocalProviderPath(provider, filepath.Dir(localProviderBinPath)),
@@ -408,10 +401,6 @@
 	skipLocalRunsWithoutCreds(t)
 	testProgram := filepath.Join("testdata", "programs", "ts", "s3bucketmod")
 	localPath := opttest.LocalProviderPath("terraform-module", filepath.Dir(localProviderBinPath))
-<<<<<<< HEAD
-=======
-	integrationTest := newPulumiTest(t, testProgram, localPath)
->>>>>>> cf549414
 
 	testUsingTerraformAndOpentofu(t, func() {
 
@@ -485,16 +474,10 @@
 		return fullPath
 	}
 
-<<<<<<< HEAD
 	testUsingTerraformAndOpentofu(t, func() {
 		integrationTest := pulumitest.NewPulumiTest(t, testProgram,
 			opttest.LocalProviderPath("terraform-module", filepath.Dir(localProviderBinPath)),
 			opttest.Env("PULUMI_TERRAFORM_MODULE_WAIT_TIMEOUT", "5m"))
-=======
-	integrationTest := newPulumiTest(t, testProgram,
-		opttest.LocalProviderPath("terraform-module", filepath.Dir(localProviderBinPath)),
-		opttest.Env("PULUMI_TERRAFORM_MODULE_WAIT_TIMEOUT", "5m"))
->>>>>>> cf549414
 
 		// Get a prefix for resource names
 		prefix := generateTestResourcePrefix()
@@ -965,11 +948,7 @@
 	skipLocalRunsWithoutCreds(t)
 	testProgram := filepath.Join("testdata", "programs", "ts", "s3bucketmod")
 	localPath := opttest.LocalProviderPath("terraform-module", filepath.Dir(localProviderBinPath))
-<<<<<<< HEAD
 	testUsingTerraformAndOpentofu(t, func() {
-=======
-	diffDetailTest := newPulumiTest(t, testProgram, localPath)
->>>>>>> cf549414
 
 		diffDetailTest := pulumitest.NewPulumiTest(t, testProgram, localPath)
 
@@ -1022,11 +1001,7 @@
 
 	localBin := ensureCompiledProvider(t)
 	localPath := opttest.LocalProviderPath("terraform-module", filepath.Dir(localBin))
-<<<<<<< HEAD
 	testUsingTerraformAndOpentofu(t, func() {
-=======
-	it := newPulumiTest(t, testProgram, localPath)
->>>>>>> cf549414
 
 		it := pulumitest.NewPulumiTest(t, testProgram, localPath)
 
@@ -1088,11 +1063,7 @@
 
 	localBin := ensureCompiledProvider(t)
 	localPath := opttest.LocalProviderPath("terraform-module", filepath.Dir(localBin))
-<<<<<<< HEAD
 	testUsingTerraformAndOpentofu(t, func() {
-=======
-	it := newPulumiTest(t, testProgram, localPath)
->>>>>>> cf549414
 
 		it := pulumitest.NewPulumiTest(t, testProgram, localPath)
 		pulumiPackageAdd(t, it, localBin, testMod, "bucketmod")
@@ -1146,10 +1117,6 @@
 
 	localBin := ensureCompiledProvider(t)
 	localPath := opttest.LocalProviderPath("terraform-module", filepath.Dir(localBin))
-<<<<<<< HEAD
-=======
-	it := newPulumiTest(t, testProgram, localPath)
->>>>>>> cf549414
 
 	testUsingTerraformAndOpentofu(t, func() {
 		it := pulumitest.NewPulumiTest(t, testProgram, localPath)
@@ -1305,32 +1272,18 @@
 	randModProg := filepath.Join("testdata", "programs", "ts", "dep-tester")
 
 	localPath := opttest.LocalProviderPath(provider, filepath.Dir(localProviderBinPath))
-<<<<<<< HEAD
 	testUsingTerraformAndOpentofu(t, func() {
-=======
-	pt := newPulumiTest(t, randModProg, localPath)
-	pt.CopyToTempDir(t)
-
-	packageName := randmod
->>>>>>> cf549414
 
 		pt := pulumitest.NewPulumiTest(t, randModProg, localPath)
 		pt.CopyToTempDir(t)
 
 		packageName := randmod
 
-<<<<<<< HEAD
 		// pulumi package add <provider-path> <randmod-path> <package-name>
 		pulumiPackageAdd(t, pt, localProviderBinPath, randMod, packageName)
-=======
-	deploy := pt.ExportStack(t)
-	fixupRandomizedStackURNs(&deploy)
->>>>>>> cf549414
-
-		upOutput := pt.Up(t)
-		t.Logf("pulumi up said: %s\n", upOutput.StdOut+upOutput.StdErr)
 
 		deploy := pt.ExportStack(t)
+		fixupRandomizedStackURNs(&deploy)
 
 		t.Logf("DEPLOYMENT: %v", string(deploy.Deployment))
 
@@ -1405,11 +1358,6 @@
 
 	anyProgram := filepath.Join("testdata", "programs", "ts", "randmod-program")
 	localPath := opttest.LocalProviderPath(provider, filepath.Dir(localProviderBinPath))
-<<<<<<< HEAD
-=======
-	pt := newPulumiTest(t, anyProgram, localPath)
-	pt.CopyToTempDir(t)
->>>>>>> cf549414
 
 	testUsingTerraformAndOpentofu(t, func() {
 		pt := pulumitest.NewPulumiTest(t, anyProgram, localPath)
