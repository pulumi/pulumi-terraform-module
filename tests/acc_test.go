// Copyright 2016-2025, Pulumi Corporation.
//
// Licensed under the Apache License, Version 2.0 (the "License");
// you may not use this file except in compliance with the License.
// You may obtain a copy of the License at
//
//     http://www.apache.org/licenses/LICENSE-2.0
//
// Unless required by applicable law or agreed to in writing, software
// distributed under the License is distributed on an "AS IS" BASIS,
// WITHOUT WARRANTIES OR CONDITIONS OF ANY KIND, either express or implied.
// See the License for the specific language governing permissions and
// limitations under the License.

package tests

import (
	"context"
	"encoding/json"
	"errors"
	"fmt"
	"log"
	"math/rand"
	"os"
	"os/exec"
	"path/filepath"
	"regexp"
	"slices"
	"strconv"
	"strings"
	"testing"

	"github.com/aws/aws-sdk-go-v2/aws"
	"github.com/aws/aws-sdk-go-v2/config"
	"github.com/aws/aws-sdk-go-v2/service/cloudwatchlogs"
	"github.com/aws/aws-sdk-go-v2/service/iam"
	iamtypes "github.com/aws/aws-sdk-go-v2/service/iam/types"
	"github.com/aws/aws-sdk-go-v2/service/lambda"
	lambdatypes "github.com/aws/aws-sdk-go-v2/service/lambda/types"
	"github.com/hexops/autogold/v2"
	"github.com/stretchr/testify/assert"
	"github.com/stretchr/testify/require"

	"github.com/pulumi/providertest/pulumitest"
	"github.com/pulumi/providertest/pulumitest/opttest"
	"github.com/pulumi/pulumi/sdk/v3/go/auto/debug"
	"github.com/pulumi/pulumi/sdk/v3/go/auto/optdestroy"
	"github.com/pulumi/pulumi/sdk/v3/go/auto/optpreview"
	"github.com/pulumi/pulumi/sdk/v3/go/auto/optrefresh"
	"github.com/pulumi/pulumi/sdk/v3/go/auto/optup"
	"github.com/pulumi/pulumi/sdk/v3/go/common/apitype"
	"github.com/pulumi/pulumi/sdk/v3/go/common/resource"
	"github.com/pulumi/pulumi/sdk/v3/go/common/resource/urn"
	"github.com/pulumi/pulumi/sdk/v3/go/common/tokens"
)

const (
	provider                       = "terraform-module"
	randmod                        = "randmod"
	useOpentofuEnvironmentVariable = "PULUMI_TERRAFORM_MODULE_USE_OPENTOFU"
)

// testdata/randmod is a fully local module written for test purposes that uses resources from the
// random provider without cloud access, making it especially suitable for testing. Generate a
// TypeScript SDK and go through some updates to test the integration end to end.
func Test_RandMod_TypeScript(t *testing.T) {
	t.Parallel()

	localProviderBinPath := ensureCompiledProvider(t)

	var debugOpts debug.LoggingOptions

	// To enable debug logging in this test, un-comment:
	// logLevel := uint(13)
	// debugOpts = debug.LoggingOptions{
	// 	LogLevel:      &logLevel,
	// 	LogToStdErr:   true,
	// 	FlowToPlugins: true,
	// 	Debug:         true,
	// }

	// Module written to support the test.
	randMod, err := filepath.Abs(filepath.Join("testdata", "modules", randmod))
	require.NoError(t, err)

	// Program written to support the test.
	randModProg := filepath.Join("testdata", "programs", "ts", "randmod-program")

	localPath := opttest.LocalProviderPath(provider, filepath.Dir(localProviderBinPath))
	pt := newPulumiTest(t, randModProg, localPath)
	pt.CopyToTempDir(t)

	packageName := randmod
	t.Run("pulumi package add", func(t *testing.T) {
		// pulumi package add <provider-path> <randmod-path> <package-name>
		pulumiPackageAdd(t, pt, localProviderBinPath, randMod, packageName)
	})

	t.Run("pulumi preview", func(t *testing.T) {
		tw := newTestWriter(t)

		previewResult := pt.Preview(t,
			optpreview.Diff(),
			optpreview.DebugLogging(debugOpts),
			optpreview.ProgressStreams(tw),
			optpreview.ErrorProgressStreams(tw),
		)
		assert.Equal(t, map[apitype.OpType]int{
			apitype.OpType("create"): 4,
		}, previewResult.ChangeSummary)
	})

	t.Run("pulumi up", func(t *testing.T) {
		tw := newTestWriter(t)

		upResult := pt.Up(t,
			optup.DebugLogging(debugOpts),
			optup.ProgressStreams(tw),
			optup.ErrorProgressStreams(tw),
		)

		t.Logf("%s", upResult.StdOut+upResult.StdErr)

		assert.Equal(t, &map[string]int{
			"create": 4,
		}, upResult.Summary.ResourceChanges)

		outputs, err := pt.CurrentStack().Outputs(context.Background())
		require.NoError(t, err, "failed to get stack outputs")
		require.Len(t, outputs, 2, "expected two outputs")
		randomPriority, ok := outputs["randomPriority"]
		require.True(t, ok, "expected output randomPriority")
		require.Equal(t, float64(2), randomPriority.Value)
		require.False(t, randomPriority.Secret, "expected output randomPriority to not be secret")

		randomSeed, ok := outputs["randomSeed"]
		require.True(t, ok, "expected output randomSeed")
		require.Equal(t, "9", randomSeed.Value)
		require.True(t, randomSeed.Secret, "expected output randomSeed to be secret")

		randInt := mustFindDeploymentResourceByType(t, pt, "randmod:tf:random_integer")

		t.Logf("random_integer resource state: %#v", randInt)

		//nolint:lll
		autogold.Expect(urn.URN("urn:pulumi:test::ts-randmod-program::randmod:index:Module$randmod:tf:random_integer::module.myrandmod.random_integer.priority")).Equal(t, randInt.URN)

		autogold.Expect(resource.ID("")).Equal(t, randInt.ID)
		autogold.Expect(map[string]interface{}{"id": "2", "max": 10, "min": 1, "result": 2, "seed": map[string]interface{}{
			"4dabf18193072939515e22adb298388d": "1b47061264138c4ac30d75fd1eb44270",
			"plaintext":                        `"9"`,
		}}).Equal(t, randInt.Inputs)

		autogold.Expect(map[string]interface{}{}).Equal(t, randInt.Outputs)
	})

	t.Run("pulumi preview should be empty", func(t *testing.T) {
		previewResult := pt.Preview(t)
		t.Logf("%s", previewResult.StdOut+previewResult.StdErr)
		assert.Equal(t, map[apitype.OpType]int{apitype.OpType("same"): 4},
			previewResult.ChangeSummary)
	})

	t.Run("pulumi up should be no-op", func(t *testing.T) {
		upResult := pt.Up(t)
		t.Logf("%s", upResult.StdOut+upResult.StdErr)
		assert.Equal(t, &map[string]int{"same": 4}, upResult.Summary.ResourceChanges)
	})

	t.Run("pulumi destroy", func(t *testing.T) {
		tw := newTestWriter(t)
		pt.Destroy(t, optdestroy.ErrorProgressStreams(tw), optdestroy.ProgressStreams(tw))
	})
}

func TestLambdaMemorySizeDiff(t *testing.T) {
	t.Parallel()

	tw := newTestWriter(t)

	localProviderBinPath := ensureCompiledProvider(t)
	skipLocalRunsWithoutCreds(t)
	testProgram := filepath.Join("testdata", "programs", "ts", "lambdamod-memory-diff")
	localPath := opttest.LocalProviderPath("terraform-module", filepath.Dir(localProviderBinPath))
	integrationTest := newPulumiTest(t, testProgram, localPath)

	// Get a prefix for resource names
	prefix := generateTestResourcePrefix()

	var debugOpts debug.LoggingOptions

	// To enable debug logging in this test, un-comment:
	// logLevel := uint(13)
	// debugOpts = debug.LoggingOptions{
	// 	LogLevel:      &logLevel,
	// 	LogToStdErr:   true,
	// 	FlowToPlugins: true,
	// 	Debug:         true,
	// }

	// Set prefix via config
	integrationTest.SetConfig(t, "prefix", prefix)

	// Generate package
	pulumiPackageAdd(t, integrationTest, localProviderBinPath, "terraform-aws-modules/lambda/aws", "7.20.1", "lambda")

	integrationTest.Up(t,
		optup.Diff(),
		optup.ProgressStreams(tw),
		optup.ErrorProgressStreams(tw),
		optup.DebugLogging(debugOpts),
	)

	// run up a second time because some diffs are due to AWS defaults
	// being applied and pulled in when Tofu runs refresh on the second up
	integrationTest.Up(t,
		optup.Diff(),
		optup.ProgressStreams(tw),
		optup.ErrorProgressStreams(tw),
		optup.DebugLogging(debugOpts),
	)

	integrationTest.SetConfig(t, "step", "2")

	// TODO[pulumi/pulumi-terraform-module#343] Views do not support update plans properly yet so testing
	// preview contents against update plans is not working right.

	previewResult := integrationTest.Preview(t,
		optpreview.Diff(),
		optpreview.ProgressStreams(tw),
		optpreview.ErrorProgressStreams(tw),
		optpreview.DebugLogging(debugOpts),
	)
	text := previewResult.StdOut + previewResult.StdErr

	p := regexp.MustCompile(`[+]\smemory_size\s+[:]\s+256`)
	require.Truef(t, len(p.FindStringIndex(text)) > 0,
		"Expected to see a + memory_size: 256 diff on the module inputs")

	p = regexp.MustCompile(`memory_size\s+[:]\s+128\s+=>\s+256`)
	require.Truef(t, len(p.FindStringIndex(text)) > 0,
		"Expected to see a memory_size: 128 => 256 diff on the view representing the function")
}

func TestPartialApply(t *testing.T) {
	t.Parallel()

	t.Skip("TODO[pulumi/pulumi#19635]")

	var debugOpts debug.LoggingOptions

	// To enable debug logging in this test, un-comment:
	// logLevel := uint(13)
	// debugOpts = debug.LoggingOptions{
	// 	LogLevel:      &logLevel,
	// 	LogToStdErr:   true,
	// 	FlowToPlugins: true,
	// 	Debug:         true,
	// }

	testWriter := newTestWriter(t)
	localProviderBinPath := ensureCompiledProvider(t)
	skipLocalRunsWithoutCreds(t)

	// Module written to support the test.
	localMod, err := filepath.Abs(filepath.Join("testdata", "programs", "ts", "partial-apply", "local_module"))
	require.NoError(t, err)

	testProgram := filepath.Join("testdata", "programs", "ts", "partial-apply")
	localPath := opttest.LocalProviderPath("terraform-module", filepath.Dir(localProviderBinPath))
	integrationTest := newPulumiTest(t, testProgram, localPath)

	// Get a prefix for resource names
	prefix := generateTestResourcePrefix()

	// Set prefix via config
	integrationTest.SetConfig(t, "prefix", prefix)

	// Generate package
	pulumiPackageAdd(t, integrationTest, localProviderBinPath, localMod, "localmod")

	_, err = integrationTest.CurrentStack().Up(
		integrationTest.Context(),
		optup.Diff(),
		optup.ErrorProgressStreams(testWriter),
		optup.ProgressStreams(testWriter),
		optup.DebugLogging(debugOpts),
	)

	assert.Errorf(t, err, "expected error on up")

	t.Logf("State: %s", string(integrationTest.ExportStack(t).Deployment))

	// the tf state contains the resource that succeeded
	assertTFStateResourceExists(t, integrationTest, "localmod", "module.test-localmod.aws_iam_role.this")

	// iam role child resource was created
	mustFindDeploymentResourceByType(t, integrationTest, "localmod:tf:aws_iam_role")

	t.Logf("################################################################################")
	t.Logf("step 2")
	t.Logf("################################################################################")

	integrationTest.SetConfig(t, "step", "2")

	upRes2 := integrationTest.Up(t,
		optup.Diff(),
		optup.ErrorProgressStreams(testWriter),
		optup.ProgressStreams(testWriter),
		optup.DebugLogging(debugOpts),
	)
	changes2 := *upRes2.Summary.ResourceChanges
	assert.Equal(t, map[string]int{
		"update": 1,
		"create": 1,
		"same":   2,
	}, changes2)
	assert.Contains(t, upRes2.Outputs, "roleArn")
}

// Sanity check that we can provision two instances of the same module side-by-side, in particular
// this makes sure that URN selection is unique enough to avoid the "dulicate URN" problem.
func Test_TwoInstances_TypeScript(t *testing.T) {
	t.Parallel()

	localProviderBinPath := ensureCompiledProvider(t)

	// Reuse randmod test module for this test.
	randMod, err := filepath.Abs(filepath.Join("testdata", "modules", randmod))
	require.NoError(t, err)

	// Program written to support the test.
	twoinstProgram := filepath.Join("testdata", "programs", "ts", "twoinst-program")

	moduleProvider := "terraform-module"
	localPath := opttest.LocalProviderPath(moduleProvider, filepath.Dir(localProviderBinPath))
	pt := newPulumiTest(t, twoinstProgram, localPath)
	pt.CopyToTempDir(t)

	packageName := randmod
	t.Run("pulumi package add", func(t *testing.T) {
		// pulumi package add <provider-path> <randmod-path> <package-name>
		pulumiPackageAdd(t, pt, localProviderBinPath, randMod, packageName)
	})

	t.Run("pulumi preview", func(t *testing.T) {
		previewResult := pt.Preview(t, optpreview.Diff())
		t.Logf("%s", previewResult.StdOut+previewResult.StdErr)
		assert.Equal(t, map[apitype.OpType]int{
			apitype.OpType("create"): 5,
		}, previewResult.ChangeSummary)
	})

	t.Run("pulumi up", func(t *testing.T) {
		upResult := pt.Up(t)
		t.Logf("%s", upResult.StdOut+upResult.StdErr)
		assert.Equal(t, &map[string]int{"create": 5}, upResult.Summary.ResourceChanges)
	})
}

// Test that changing the source code of a local module causes the module to be updated
// without any changes to the program code.
// In this specific example, the change in the source code is from changing outputs
func TestChangingLocalModuleSourceCodeOutputsCausesUpdate(t *testing.T) {
	localProviderBinPath := ensureCompiledProvider(t)
	modulePath := filepath.Join("testdata", "modules", "changing_module_source_outputs")
	v1, err := filepath.Abs(filepath.Join(modulePath, "mod_v1"))
	assert.NoError(t, err, "failed to get absolute path for v1 module")
	v2, err := filepath.Abs(filepath.Join(modulePath, "mod_v2"))
	assert.NoError(t, err, "failed to get absolute path for v2 module")

	// YAML program that uses the module.
	// We don't change anything here
	program := filepath.Join("testdata", "programs", "yaml", "changing_module_source_outputs")

	integrationTest := pulumitest.NewPulumiTest(t, program,
		opttest.SkipInstall(),
		opttest.LocalProviderPath(provider, filepath.Dir(localProviderBinPath)))

	pulumiPackageAdd(t, integrationTest, localProviderBinPath, v1, "greeting")

	resultV1 := integrationTest.Up(t)
	assert.Len(t, resultV1.Outputs, 1, "expected one output")
	greeting, ok := resultV1.Outputs["greeting"]
	require.True(t, ok, "expected output greeting")
	require.Equal(t, "Hello, John!", greeting.Value)

	// Now change the source code of the module from v1 to v2
	v1SourceCode, err := os.ReadFile(filepath.Join(v1, "main.tf"))
	require.NoError(t, err, "failed to read v1 source code")
	v2SourceCode, err := os.ReadFile(filepath.Join(v2, "main.tf"))
	require.NoError(t, err, "failed to read v2 source code")

	err = os.WriteFile(filepath.Join(v1, "main.tf"), v2SourceCode, 0600)
	require.NoError(t, err, "failed to write v2 source code to v1 module")

	t.Cleanup(func() {
		// Restore the original source code after the test
		err := os.WriteFile(filepath.Join(v1, "main.tf"), v1SourceCode, 0600)
		require.NoError(t, err, "failed to restore v1 source code")
	})

	t.Logf("Changed module source code to v2")
	resultV2 := integrationTest.Up(t)
	assert.Len(t, resultV2.Outputs, 1, "expected one output")
	greeting, ok = resultV2.Outputs["greeting"]
	require.True(t, ok, "expected output greeting")
	require.Equal(t, "Goodbye, John!", greeting.Value)
}

// Test that changing the source code of a local module causes the module to be updated
// In this specific example, the change in the source code is from changing resources
func TestChangingLocalModuleSourceCodeResourcesCausesUpdate(t *testing.T) {
	localProviderBinPath := ensureCompiledProvider(t)
	modulePath := filepath.Join("testdata", "modules", "changing_module_source_resources")
	v1, err := filepath.Abs(filepath.Join(modulePath, "mod_v1"))
	assert.NoError(t, err, "failed to get absolute path for v1 module")
	v2, err := filepath.Abs(filepath.Join(modulePath, "mod_v2"))
	assert.NoError(t, err, "failed to get absolute path for v2 module")

	// YAML program that uses the module.
	// We don't change anything here
	program := filepath.Join("testdata", "programs", "yaml", "changing_module_source_resources")

	integrationTest := pulumitest.NewPulumiTest(t, program,
		opttest.SkipInstall(),
		opttest.LocalProviderPath(provider, filepath.Dir(localProviderBinPath)))

	pulumiPackageAdd(t, integrationTest, localProviderBinPath, v1, "rand")

	integrationTest.Up(t)
	// assert that the module was created with the expected resource
	mustFindDeploymentResourceByType(t, integrationTest, "rand:tf:random_integer")

	// Now change the source code of the module from v1 to v2
	v1SourceCode, err := os.ReadFile(filepath.Join(v1, "main.tf"))
	require.NoError(t, err, "failed to read v1 source code")
	v2SourceCode, err := os.ReadFile(filepath.Join(v2, "main.tf"))
	require.NoError(t, err, "failed to read v2 source code")

	err = os.WriteFile(filepath.Join(v1, "main.tf"), v2SourceCode, 0600)
	require.NoError(t, err, "failed to write v2 source code to v1 module")

	t.Cleanup(func() {
		// Restore the original source code after the test
		err := os.WriteFile(filepath.Join(v1, "main.tf"), v1SourceCode, 0600)
		require.NoError(t, err, "failed to restore v1 source code")
	})

	preview := integrationTest.Preview(t)
	assert.Equal(t, 1, preview.ChangeSummary[apitype.OpType("delete")],
		"expected one resource to be deleted")
	assert.Equal(t, 1, preview.ChangeSummary[apitype.OpType("create")],
		"expected one resource to be created")

	integrationTest.Up(t)
	// assert that the resource within the module has changed
	// from random_integer into random_pet
	mustFindDeploymentResourceByType(t, integrationTest, "rand:tf:random_pet")
}

func TestGenerateTerraformAwsModulesSDKs(t *testing.T) {
	t.Parallel()

	localProviderBinPath := ensureCompiledProvider(t)

	vpcDir := filepath.Join("testdata", "aws-vpc")
	pclDir := filepath.Join(vpcDir, "aws-vpc")

	dest := func(folder string) string {
		name := folder
		name += "-views"
		d, err := filepath.Abs(filepath.Join(vpcDir, name))
		require.NoError(t, err)
		err = os.RemoveAll(d)
		require.NoError(t, err)
		return d
	}

	// --generate-only=true means skip installing deps
	generateOnly := true

	t.Run("typescript", func(t *testing.T) {
		d := dest("node")
		pulumiConvert(t, localProviderBinPath, pclDir, d, "typescript", generateOnly)

		// TODO[github.com/pulumi#19616] not quite working right and to avoid issues we need to clean up
		// artifacts of `pulumi install`.
		err := os.RemoveAll(filepath.Join(d, "node_modules"))
		require.NoError(t, err)

		err = os.RemoveAll(filepath.Join(d, "package-lock.json"))
		require.NoError(t, err)
	})

	t.Run("python", func(t *testing.T) {
		t.Skip("TODO[pulumi/pulumi-terraform-module#76] auto-installing global Python deps makes this fail")
		d := dest("python")
		pulumiConvert(t, localProviderBinPath, pclDir, d, "python", generateOnly)
	})

	t.Run("dotnet", func(t *testing.T) {
		t.Skip("TODO[pulumi/pulumi-terraform-module#77] the project is missing the SDK")
		d := dest("dotnet")
		pulumiConvert(t, localProviderBinPath, pclDir, d, "dotnet", generateOnly)
	})

	t.Run("go", func(t *testing.T) {
		d := dest("go")
		pulumiConvert(t, localProviderBinPath, pclDir, d, "go", generateOnly)
	})

	t.Run("java", func(t *testing.T) {
		d := dest("java")
		// Note that pulumi convert prints instructions how to make the result compile.
		// They are not yet entirely accurate, and we do not yet attempt to compile the result.
		pulumiConvert(t, localProviderBinPath, pclDir, d, "java", generateOnly)
	})
}

func TestTerraformAwsModulesVpcIntoTypeScript(t *testing.T) {
	t.Parallel()

	localProviderBinPath := ensureCompiledProvider(t)
	testDir := t.TempDir()

	vpcDir := filepath.Join("testdata", "aws-vpc")
	pclDir := filepath.Join(vpcDir, "aws-vpc")

	t.Run("convert to typescript", func(t *testing.T) {
		// --generate-only=false means do not skip installing deps
		generateOnly := false
		pulumiConvert(t, localProviderBinPath, pclDir, testDir, "typescript", generateOnly)
	})

	for _, executor := range []string{"terraform", "tofu"} {
		t.Run(fmt.Sprintf("executor=%s", executor), func(t *testing.T) {
			pt := newPulumiTest(t, testDir,
				opttest.LocalProviderPath(provider, filepath.Dir(localProviderBinPath)),
				opttest.Env("PULUMI_TERRAFORM_MODULE_EXECUTOR", executor),
				opttest.SkipInstall())

			pt.CopyToTempDir(t)

			t.Logf("Running `pulumi preview`")

			res := pt.Preview(t, optpreview.Diff())
			t.Logf("%s", res.StdOut+res.StdErr)

			t.Run("pulumi up", func(t *testing.T) {
				skipLocalRunsWithoutCreds(t)

				res := pt.Up(t)
				t.Logf("%s", res.StdOut+res.StdErr)

				expectedResourceCount := 6

				require.Equal(t, res.Summary.ResourceChanges, &map[string]int{
					"create": expectedResourceCount,
				})

				tfStateRaw := mustFindRawState(t, pt, "vpc")
				tfState, isMap := tfStateRaw.(map[string]any)
				require.Truef(t, isMap, "state property value must be map-like")

				//nolint:lll
				// secret signature https://github.com/pulumi/pulumi/blob/4e3ca419c9dc3175399fc24e2fa43f7d9a71a624/developer-docs/architecture/deployment-schema.md?plain=1#L483-L487
				assert.Containsf(t, tfState, "4dabf18193072939515e22adb298388d",
					"state property must have a special value marker")
				assert.Equal(t, tfState["4dabf18193072939515e22adb298388d"], "1b47061264138c4ac30d75fd1eb44270",
					"state property must be marked as a secret")
				require.Containsf(t, tfState["plaintext"], "vpc_id",
					"raw state property value must contain `vpc_id`")
			})
		})
	}
}

func TestS3BucketModSecret(t *testing.T) {
	// t.Parallel() - cannot use t.Parallel because the test uses SetEnv
	localProviderBinPath := ensureCompiledProvider(t)
	skipLocalRunsWithoutCreds(t)
	testProgram := filepath.Join("testdata", "programs", "ts", "s3bucketmod")
	localPath := opttest.LocalProviderPath("terraform-module", filepath.Dir(localProviderBinPath))

	for _, executor := range []string{"terraform", "tofu"} {
		t.Run(fmt.Sprintf("executor=%s", executor), func(t *testing.T) {

			integrationTest := newPulumiTest(t, testProgram, localPath,
				opttest.Env("PULUMI_TERRAFORM_MODULE_EXECUTOR", executor))

			// Get a prefix for resource names
			prefix := generateTestResourcePrefix()

			// Set prefix via config
			integrationTest.SetConfig(t, "prefix", prefix)

			// Generate package
			//nolint:all
			pulumiPackageAdd(t, integrationTest, localProviderBinPath, "terraform-aws-modules/s3-bucket/aws", "4.5.0", "bucket")
			integrationTest.Up(t)

			encrConf := mustFindDeploymentResourceByType(t,
				integrationTest,
				"bucket:tf:aws_s3_bucket_server_side_encryption_configuration",
			)

			// Testing only the `rule` value to avoid capturing random-generated ID from the state.
			autogold.Expect(map[string]interface{}{
				"4dabf18193072939515e22adb298388d": "1b47061264138c4ac30d75fd1eb44270",
				//nolint:lll
				"plaintext": `[{"apply_server_side_encryption_by_default":[{"kms_master_key_id":"","sse_algorithm":"AES256"}]}]`,
			}).Equal(t, encrConf.Inputs["rule"])

			autogold.Expect(map[string]interface{}{}).Equal(t, encrConf.Outputs)
		})
	}
}

func TestShowingModifiedAWSCredentialsError(t *testing.T) {
	skipLocalRunsWithoutCreds(t)
	localProviderBinPath := ensureCompiledProvider(t)

	testProgram := filepath.Join("testdata", "programs", "ts", "s3bucketmod")
	localPath := opttest.LocalProviderPath("terraform-module", filepath.Dir(localProviderBinPath))

	// disable AWS credentials to test the error message shows up
	integrationTest := newPulumiTest(t, testProgram, localPath,
		opttest.Env("AWS_ACCESS_KEY_ID", ""),
		opttest.Env("AWS_SECRET_ACCESS_KEY", ""),
		opttest.Env("AWS_SESSION_TOKEN", ""),
		opttest.Env("AWS_REGION", ""))

	// Get a prefix for resource names
	prefix := generateTestResourcePrefix()

	// Set prefix via config
	integrationTest.SetConfig(t, "prefix", prefix)

	// Generate package
	//nolint:all
	pulumiPackageAdd(t, integrationTest, localProviderBinPath, "terraform-aws-modules/s3-bucket/aws", "4.5.0", "bucket")
	_, err := integrationTest.CurrentStack().Up(context.Background())
	assert.Error(t, err)
	// assert that error contains part of the modified credentials error message which is Pulumi sepcific
	assert.ErrorContains(t, err, "Alternatively, you can use Pulumi ESC to set up dynamic credentials with AWS OIDC")
}

// When writing out TF files, we need to replace data that is random with a static value
// so that the TF files are deterministic.
func cleanRandomDataFromTerraformArtifacts(t *testing.T, tfFilesDir string, replaces map[string]string) {
	// for every file in dir, replace data with the input static value
	err := filepath.Walk(tfFilesDir, func(path string, info os.FileInfo, err error) error {
		if err != nil {
			return err
		}
		if !info.IsDir() {
			b, err := os.ReadFile(path)
			if err != nil {
				return err
			}
			s := string(b)
			for data, replace := range replaces {
				s = strings.ReplaceAll(s, data, replace)
			}

			err = os.WriteFile(path, []byte(s), 0o600)
			if err != nil {
				return err
			}
		}

		return nil
	})

	require.NoError(t, err)
}

func TestS3BucketWithExplicitProvider(t *testing.T) {
	// t.Parallel() - cannot use t.Parallel because the test uses SetEnv

	localProviderBinPath := ensureCompiledProvider(t)
	skipLocalRunsWithoutCreds(t)
	testProgram := filepath.Join("testdata", "programs", "ts", "s3bucket-explicit-provider")
	tfFilesDir := func(op string) string {
		path := filepath.Join(testProgram, fmt.Sprintf("tf_files_%s", op))
		fullPath, err := filepath.Abs(path)
		require.NoError(t, err)
		return fullPath
	}

	for _, executor := range []string{"terraform", "tofu"} {
		t.Run(fmt.Sprintf("executor=%s", executor), func(t *testing.T) {

			integrationTest := newPulumiTest(t, testProgram,
				opttest.LocalProviderPath("terraform-module", filepath.Dir(localProviderBinPath)),
				opttest.Env("PULUMI_TERRAFORM_MODULE_WAIT_TIMEOUT", "5m"),
				opttest.Env("PULUMI_TERRAFORM_MODULE_EXECUTOR", executor))

			// Get a prefix for resource names
			prefix := generateTestResourcePrefix()

			// Set prefix via config
			integrationTest.SetConfig(t, "prefix", prefix)

			// Generate package
			//nolint:all
			pulumiPackageAdd(t, integrationTest, localProviderBinPath, "terraform-aws-modules/s3-bucket/aws", "4.5.0", "bucket")

			t.Run("pulumi preview", func(t *testing.T) {
				tfFiles := tfFilesDir("preview")
				t.Setenv("PULUMI_TERRAFORM_MODULE_WRITE_TF_FILE", tfFiles)
				preview := integrationTest.Preview(t)
				require.Empty(t, preview.StdErr, "expected no errors in preview")
				cleanRandomDataFromTerraformArtifacts(t, tfFiles, map[string]string{
					prefix: "PREFIX",
				})
			})

			t.Run("pulumi up", func(t *testing.T) {
				tfFiles := tfFilesDir("up")
				t.Setenv("PULUMI_TERRAFORM_MODULE_WRITE_TF_FILE", tfFiles)
				up := integrationTest.Up(t)
				require.Empty(t, up.StdErr, "expected no errors in up")
				cleanRandomDataFromTerraformArtifacts(t, tfFiles, map[string]string{
					prefix: "PREFIX",
				})
			})

			t.Run("pulumi destroy", func(t *testing.T) {
				tfFiles := tfFilesDir("destroy")
				t.Setenv("PULUMI_TERRAFORM_MODULE_WRITE_TF_FILE", tfFiles)
				destroy := integrationTest.Destroy(t)
				require.Empty(t, destroy.StdErr, "expected no errors in destroy")
				cleanRandomDataFromTerraformArtifacts(t, tfFiles, map[string]string{
					prefix: "PREFIX",
				})
			})
		})
	}
}

func TestE2eTs(t *testing.T) {
	t.Parallel()

	type testCase struct {
		name                string // Must be same as project folder in testdata/programs/ts
		moduleName          string
		moduleVersion       string
		moduleNamespace     string
<<<<<<< HEAD
		previewExpect       autogold.Value
		upExpect            autogold.Value
		deleteExpect        autogold.Value
		diffNoChangesExpect autogold.Value
=======
		previewExpect       map[apitype.OpType]int
		upExpect            map[string]int
		deleteExpect        map[string]int
		diffNoChangesExpect map[apitype.OpType]int
		previewRefresh      bool // Whether to run preview with refresh enabled
		skipNoChangesExpect bool // Whether to skip the no changes expectation
>>>>>>> 4630cae1
	}

	testcases := []testCase{
		{
			name:            "s3bucketmod",
			moduleName:      "terraform-aws-modules/s3-bucket/aws",
			moduleVersion:   "4.5.0",
			moduleNamespace: "bucket",
			previewExpect:   autogold.Expect(map[apitype.OpType]int{apitype.OpType("create"): 5}),
			upExpect:        autogold.Expect(&map[string]int{"create": 5}),
			deleteExpect:    autogold.Expect(&map[string]int{"delete": 5}),
			// Explanation for the N>0 updates during diffNoChangesExpect:
			//nolint:lll
			// replace_test.go:353: module.test-bucket.aws_s3_bucket_server_side_encryption_configuration.this[0]: Drift detected (update)
			diffNoChangesExpect: autogold.Expect(map[apitype.OpType]int{apitype.OpType("same"): 4, apitype.OpType("update"): 1}),
		},
		{
			name:            "awslambdamod",
			moduleName:      "terraform-aws-modules/lambda/aws",
			moduleVersion:   "7.20.1",
			moduleNamespace: "lambda",
<<<<<<< HEAD
			previewExpect:   autogold.Expect(map[apitype.OpType]int{apitype.OpType("create"): 8}),
			upExpect:        autogold.Expect(&map[string]int{"create": 8}),
			deleteExpect:    autogold.Expect(&map[string]int{"delete": 8}),
			// Similarly some lambda resources have drift immediately after creation.
			diffNoChangesExpect: autogold.Expect(map[apitype.OpType]int{apitype.OpType("same"): 6, apitype.OpType("update"): 2}),
=======
			// aws lambda module creates drift even in terraform
			skipNoChangesExpect: true,
			previewExpect: map[apitype.OpType]int{
				apitype.OpType("create"): 8,
			},
			upExpect: map[string]int{
				"create": 8,
			},
			deleteExpect: map[string]int{
				"delete": 8,
			},
			diffNoChangesExpect: func() map[apitype.OpType]int {
				// With Views drift detection does not quite get picked up yet.
				// TODO[pulumi/pulumi#19487] and opt into this behavior for the Module. This
				// will make Pulumi refresh, so TF refreshes as well. When this is done whether
				// the final counts match or not is less important, the user expectation is to
				// refresh by default as TF does.
				return map[apitype.OpType]int{
					apitype.OpType("same"): 8,
				}
			}(),
>>>>>>> 4630cae1
		},
		{
			name:            "rdsmod",
			moduleName:      "terraform-aws-modules/rds/aws",
			moduleVersion:   "6.10.0",
			moduleNamespace: "rds",
<<<<<<< HEAD
			previewExpect:   autogold.Expect(map[apitype.OpType]int{apitype.OpType("create"): 10}),
			upExpect:        autogold.Expect(&map[string]int{"create": 10}),
			deleteExpect:    autogold.Expect(&map[string]int{"delete": 10}),
			// Similarly some RDS resources have drift immediately after creation.
			// module.test-rds.module.db_instance.aws_db_instance.this[0]: Drift detected (update)
			diffNoChangesExpect: autogold.Expect(map[apitype.OpType]int{apitype.OpType("same"): 9, apitype.OpType("update"): 1}),
=======
			// RDS module has immediate drift after creation,
			// so we need to refresh to get the correct preview
			previewRefresh: true,
			previewExpect: map[apitype.OpType]int{
				apitype.OpType("create"): 10,
			},
			upExpect: map[string]int{
				"create": 10,
			},
			deleteExpect: map[string]int{
				"delete": 10,
			},
			diffNoChangesExpect: map[apitype.OpType]int{
				apitype.OpType("same"): 10,
			},
>>>>>>> 4630cae1
		},
	}

	for _, tc := range testcases {
		tc := tc
		localProviderBinPath := ensureCompiledProvider(t)
		skipLocalRunsWithoutCreds(t)
		t.Run(tc.name, func(t *testing.T) {
			tw := newTestWriter(t)

			testProgram := filepath.Join("testdata", "programs", "ts", tc.name)
			localPath := opttest.LocalProviderPath("terraform-module", filepath.Dir(localProviderBinPath))
			integrationTest := newPulumiTest(t, testProgram, localPath)

			// Get a prefix for resource names
			prefix := generateTestResourcePrefix()

			// Set prefix via config
			integrationTest.SetConfig(t, "prefix", prefix)

			// Generate package
<<<<<<< HEAD
			pulumiPackageAdd(t, integrationTest, localProviderBinPath, tc.moduleName,
				tc.moduleVersion, tc.moduleNamespace)

			t.Logf("# pulumi preview - previewing creates")
			previewResult := integrationTest.Preview(t,
				optpreview.Diff(),
				optpreview.ErrorProgressStreams(tw),
				optpreview.ProgressStreams(tw))
			tc.previewExpect.Equal(t, previewResult.ChangeSummary)

			t.Logf("# pulumi up - creating resources")
			upResult := integrationTest.Up(t, optup.ErrorProgressStreams(tw), optup.ProgressStreams(tw))
			tc.upExpect.Equal(t, upResult.Summary.ResourceChanges)

			t.Logf("# pulumi preview - expecting no changes except when buggy resources drift")
			previewResult = integrationTest.Preview(t,
				optpreview.Diff(),
				optpreview.ErrorProgressStreams(tw),
				optpreview.ProgressStreams(tw))
			tc.diffNoChangesExpect.Equal(t, previewResult.ChangeSummary)

			t.Logf("# pulumi destroy")
			destroyResult := integrationTest.Destroy(t,
				optdestroy.ErrorProgressStreams(tw),
				optdestroy.ProgressStreams(tw))
			tc.deleteExpect.Equal(t, destroyResult.Summary.ResourceChanges)
=======
			pulumiPackageAdd(t, integrationTest, localProviderBinPath, tc.moduleName, tc.moduleVersion, tc.moduleNamespace)

			// Preview
			previewOptions := []optpreview.Option{optpreview.Diff()}
			if tc.previewRefresh {
				previewOptions = append(previewOptions, optpreview.Refresh())
			}
			previewResult := integrationTest.Preview(t, previewOptions...)
			t.Logf("pulumi preview:\n%s", previewResult.StdOut+previewResult.StdErr)
			autogold.Expect(tc.previewExpect).Equal(t, previewResult.ChangeSummary)

			// Up
			upResult := integrationTest.Up(t)
			t.Logf("pulumi up:\n%s", upResult.StdOut+upResult.StdErr)
			autogold.Expect(&tc.upExpect).Equal(t, upResult.Summary.ResourceChanges)

			// Preview expect no changes
			previewResult = integrationTest.Preview(t, previewOptions...)
			t.Logf("pulumi preview\n%s", previewResult.StdOut+previewResult.StdErr)
			if !tc.skipNoChangesExpect {
				autogold.Expect(tc.diffNoChangesExpect).Equal(t, previewResult.ChangeSummary)
			}

			// Delete
			destroyResult := integrationTest.Destroy(t)
			t.Logf("pulumi destroy:\n%s", destroyResult.StdOut+destroyResult.StdErr)
			autogold.Expect(&tc.deleteExpect).Equal(t, destroyResult.Summary.ResourceChanges)
>>>>>>> 4630cae1
		})
	}
}

func TestE2eDotnet(t *testing.T) {
	t.Parallel()

	type testCase struct {
		name                string // Must be same as project folder in testdata/programs/python
		moduleName          string
		moduleVersion       string
		moduleNamespace     string
		previewExpect       map[apitype.OpType]int
		upExpect            *map[string]int
		deleteExpect        *map[string]int
		diffNoChangesExpect map[apitype.OpType]int
	}

	testcases := []testCase{
		{
			name:            "s3bucketmod",
			moduleName:      "terraform-aws-modules/s3-bucket/aws",
			moduleVersion:   "4.5.0",
			moduleNamespace: "bucket",
			previewExpect: map[apitype.OpType]int{
				apitype.OpType("create"): 4,
			},
			upExpect: &map[string]int{
				"create": 4,
			},
			deleteExpect: &map[string]int{
				"delete": 4,
			},
			diffNoChangesExpect: map[apitype.OpType]int{
				apitype.OpType("same"):   3,
				apitype.OpType("update"): 1,
			},
		},
	}

	for _, tc := range testcases {
		tc := tc
		localProviderBinPath := ensureCompiledProvider(t)
		skipLocalRunsWithoutCreds(t)
		t.Run(tc.name, func(t *testing.T) {
			testProgram := filepath.Join("testdata", "programs", "dotnet", tc.name)
			integrationTest := newPulumiTest(
				t,
				testProgram,
				opttest.LocalProviderPath("terraform-module", filepath.Dir(localProviderBinPath)),
				opttest.SkipInstall(),
			)

			// Get a prefix for resource names
			prefix := generateTestResourcePrefix()

			// Set prefix via config
			integrationTest.SetConfig(t, "prefix", prefix)

			// Generate package
			pulumiPackageAdd(
				t,
				integrationTest,
				localProviderBinPath,
				tc.moduleName,
				tc.moduleVersion,
				tc.moduleNamespace)

			previewResult := integrationTest.Preview(t)
			require.Equal(t, tc.previewExpect, previewResult.ChangeSummary)

			upResult := integrationTest.Up(t)
			require.Equal(t, tc.upExpect, upResult.Summary.ResourceChanges)

			previewResult = integrationTest.Preview(t)
			require.Equal(t, tc.diffNoChangesExpect, previewResult.ChangeSummary)

			destroyResult := integrationTest.Destroy(t)
			require.Equal(t, tc.deleteExpect, destroyResult.Summary.ResourceChanges)
		})
	}
}

func TestE2ePython(t *testing.T) {
	t.Parallel()

	type testCase struct {
		name                string // Must be same as project folder in testdata/programs/python
		moduleName          string
		moduleVersion       string
		moduleNamespace     string
		previewExpect       map[apitype.OpType]int
		upExpect            *map[string]int
		deleteExpect        *map[string]int
		diffNoChangesExpect map[apitype.OpType]int
	}

	testcases := []testCase{
		{
			name:            "s3bucketmod",
			moduleName:      "terraform-aws-modules/s3-bucket/aws",
			moduleVersion:   "4.5.0",
			moduleNamespace: "bucket",
			previewExpect: map[apitype.OpType]int{
				apitype.OpType("create"): 4,
			},
			upExpect: &map[string]int{
				"create": 4,
			},
			diffNoChangesExpect: map[apitype.OpType]int{
				apitype.OpType("same"):   3,
				apitype.OpType("update"): 1,
			},
			deleteExpect: &map[string]int{
				"delete": 4,
			},
		},
	}

	for _, tc := range testcases {
		tc := tc
		localProviderBinPath := ensureCompiledProvider(t)
		skipLocalRunsWithoutCreds(t)
		t.Run(tc.name, func(t *testing.T) {
			testProgram := filepath.Join("testdata", "programs", "python", tc.name)
			integrationTest := newPulumiTest(
				t,
				testProgram,
				opttest.LocalProviderPath("terraform-module", filepath.Dir(localProviderBinPath)),
			)

			// Get a prefix for resource names
			prefix := generateTestResourcePrefix()

			// Set prefix via config
			integrationTest.SetConfig(t, "prefix", prefix)

			// Generate package
			pulumiPackageAdd(
				t,
				integrationTest,
				localProviderBinPath,
				tc.moduleName,
				tc.moduleVersion,
				tc.moduleNamespace)

			previewResult := integrationTest.Preview(t, optpreview.Diff())
			t.Logf("preview: %s", previewResult.StdOut+previewResult.StdErr)
			require.Equal(t, tc.previewExpect, previewResult.ChangeSummary)

			upResult := integrationTest.Up(t)
			t.Logf("up: %s", upResult.StdOut+previewResult.StdErr)
			require.Equal(t, tc.upExpect, upResult.Summary.ResourceChanges)

			previewResult = integrationTest.Preview(t, optpreview.Diff())
			t.Logf("preview: %s", previewResult.StdOut+previewResult.StdErr)
			require.Equal(t, tc.diffNoChangesExpect, previewResult.ChangeSummary)

			destroyResult := integrationTest.Destroy(t)
			t.Logf("destroy: %s", destroyResult.StdOut+previewResult.StdErr)
			require.Equal(t, tc.deleteExpect, destroyResult.Summary.ResourceChanges)
		})
	}
}

func TestE2eGo(t *testing.T) {
	t.Parallel()

	type testCase struct {
		name                string // Must be same as project folder in testdata/programs
		moduleName          string
		moduleVersion       string
		moduleNamespace     string
		previewExpect       map[apitype.OpType]int
		upExpect            *map[string]int
		deleteExpect        *map[string]int
		diffNoChangesExpect map[apitype.OpType]int
	}

	testcases := []testCase{
		{
			name:            "s3bucketmod",
			moduleName:      "terraform-aws-modules/s3-bucket/aws",
			moduleVersion:   "4.5.0",
			moduleNamespace: "bucket",
			previewExpect: map[apitype.OpType]int{
				apitype.OpType("create"): 4,
			},
			upExpect: &map[string]int{
				"create": 4,
			},
			deleteExpect: &map[string]int{
				"delete": 4,
			},
			diffNoChangesExpect: map[apitype.OpType]int{
				apitype.OpType("same"):   3,
				apitype.OpType("update"): 1,
			},
		},
	}

	for _, tc := range testcases {
		tc := tc
		localProviderBinPath := ensureCompiledProvider(t)
		skipLocalRunsWithoutCreds(t)
		t.Run(tc.name, func(t *testing.T) {
			testProgram := filepath.Join("testdata", "programs", "go", tc.name)
			testOpts := []opttest.Option{
				opttest.LocalProviderPath("terraform-module", filepath.Dir(localProviderBinPath)),
				// pulumitest's go mod tidy fails if we try to install prior to generating the SDKs
				opttest.SkipInstall(),
			}

			e2eTest := newPulumiTest(t, testProgram, testOpts...)

			// Get a prefix for resource names to avoid naming conflicts
			prefix := generateTestResourcePrefix()
			e2eTest.SetConfig(t, "prefix", prefix)

			// Generate local package
			pulumiPackageAdd(
				t,
				e2eTest,
				localProviderBinPath,
				tc.moduleName,
				tc.moduleVersion,
				tc.moduleNamespace)
			previewResult := e2eTest.Preview(t)
			require.Equal(t, tc.previewExpect, previewResult.ChangeSummary)

			upResult := e2eTest.Up(t)
			require.Equal(t, tc.upExpect, upResult.Summary.ResourceChanges)

			previewResult = e2eTest.Preview(t)
			require.Equal(t, tc.diffNoChangesExpect, previewResult.ChangeSummary)

			destroyResult := e2eTest.Destroy(t)
			require.Equal(t, tc.deleteExpect, destroyResult.Summary.ResourceChanges)

		})
	}
}

func TestE2eYAML(t *testing.T) {
	t.Parallel()

	type testCase struct {
		name                string // Must be same as project folder in testdata/programs
		moduleName          string
		moduleVersion       string
		moduleNamespace     string
		previewExpect       map[apitype.OpType]int
		upExpect            *map[string]int
		deleteExpect        *map[string]int
		diffNoChangesExpect map[apitype.OpType]int
	}

	testcases := []testCase{
		{
			name:            "s3bucketmod",
			moduleName:      "terraform-aws-modules/s3-bucket/aws",
			moduleVersion:   "4.5.0",
			moduleNamespace: "bucket",
			previewExpect: map[apitype.OpType]int{
				apitype.OpType("create"): 4,
			},
			upExpect: &map[string]int{
				"create": 4,
			},
			deleteExpect: &map[string]int{
				"delete": 4,
			},
			diffNoChangesExpect: map[apitype.OpType]int{
				apitype.OpType("same"):   3,
				apitype.OpType("update"): 1,
			},
		},
	}

	for _, tc := range testcases {
		tc := tc
		localProviderBinPath := ensureCompiledProvider(t)
		skipLocalRunsWithoutCreds(t)
		t.Run(tc.name, func(t *testing.T) {
			testProgram := filepath.Join("testdata", "programs", "yaml", tc.name)
			testOpts := []opttest.Option{
				opttest.LocalProviderPath("terraform-module", filepath.Dir(localProviderBinPath)),
				// The program references a module that doesn't exist yet, so we skip the install step,
				opttest.SkipInstall(),
			}

			e2eTest := newPulumiTest(t, testProgram, testOpts...)

			// Get a prefix for resource names to avoid naming conflicts
			prefix := generateTestResourcePrefix()
			e2eTest.SetConfig(t, "prefix", prefix)

			// Generate local package
			pulumiPackageAdd(
				t,
				e2eTest,
				localProviderBinPath,
				tc.moduleName,
				tc.moduleVersion,
				tc.moduleNamespace)

			previewResult := e2eTest.Preview(t)
			require.Equal(t, tc.previewExpect, previewResult.ChangeSummary)

			upResult := e2eTest.Up(t)
			require.Equal(t, tc.upExpect, upResult.Summary.ResourceChanges)

			previewResult = e2eTest.Preview(t)
			require.Equal(t, tc.diffNoChangesExpect, previewResult.ChangeSummary)

			destroyResult := e2eTest.Destroy(t)
			require.Equal(t, tc.deleteExpect, destroyResult.Summary.ResourceChanges)
		})
	}
}

func TestDiffDetailTerraform(t *testing.T) {
	w := newTestWriter(t)

	// Set up a test Bucket
	localProviderBinPath := ensureCompiledProvider(t)
	skipLocalRunsWithoutCreds(t)
	testProgram := filepath.Join("testdata", "programs", "ts", "s3bucketmod")
	localPath := opttest.LocalProviderPath("terraform-module", filepath.Dir(localProviderBinPath))

	diffDetailTest := newPulumiTest(t, testProgram, localPath)

	// Get a prefix for resource names
	prefix := generateTestResourcePrefix()

	// Set prefix via config
	diffDetailTest.SetConfig(t, "prefix", prefix)

	// Generate package
	//nolint:lll
	pulumiPackageAdd(t, diffDetailTest, localProviderBinPath, "terraform-aws-modules/s3-bucket/aws", "4.5.0", "bucket")

	// Up
	diffDetailTest.Up(t)

	// Change program to remove the module input `server_side_encryption_configuration`
	diffDetailTest.UpdateSource(t, filepath.Join("testdata", "programs", "ts", "s3bucketmod", "updates"))

	// Preview
	var debugOpts debug.LoggingOptions

	// To enable debug logging in this test, un-comment:
	// logLevel := uint(13)
	// debugOpts = debug.LoggingOptions{
	// 	LogLevel:      &logLevel,
	// 	LogToStdErr:   true,
	// 	FlowToPlugins: true,
	// 	Debug:         true,
	// }

	result := diffDetailTest.Preview(t,
		optpreview.Diff(),
		optpreview.ErrorProgressStreams(w),
		optpreview.ProgressStreams(w),
		optpreview.DebugLogging(debugOpts))

	assert.Equal(t, map[apitype.OpType]int{
		apitype.OpType("delete"): 1,
		apitype.OpType("same"):   3,
		apitype.OpType("update"): 1,
	}, result.ChangeSummary)

	// Expected CLI to render a diff on removing server_side_encryption_configuration input from the module.
	assert.Contains(t, result.StdOut, "- server_side_encryption_configuration:")

	// Also expected an entry for deleting the encryption config resource.
	assert.Contains(t, result.StdOut, "- bucket:tf:aws_s3_bucket_server_side_encryption_configuration: (delete)")
}

func TestDiffDetailOpenTofu(t *testing.T) {
	skipLocalRunsWithoutCreds(t)
	w := newTestWriter(t)
	// Set up a test Bucket
	localProviderBinPath := ensureCompiledProvider(t)

	testProgram := filepath.Join("testdata", "programs", "ts", "s3bucketmod")
	localPath := opttest.LocalProviderPath("terraform-module", filepath.Dir(localProviderBinPath))

	diffDetailTest := pulumitest.NewPulumiTest(t, testProgram, localPath,
		opttest.Env("PULUMI_TERRAFORM_MODULE_EXECUTOR", "tofu"))

	// Get a prefix for resource names
	prefix := generateTestResourcePrefix()

	// Set prefix via config
	diffDetailTest.SetConfig(t, "prefix", prefix)

	// Generate package
	//nolint:lll
	pulumiPackageAdd(t, diffDetailTest, localProviderBinPath, "terraform-aws-modules/s3-bucket/aws", "4.5.0", "bucket")

	// Up
	diffDetailTest.Up(t)

	// Change program to remove the module input `server_side_encryption_configuration`
	diffDetailTest.UpdateSource(t, filepath.Join("testdata", "programs", "ts", "s3bucketmod", "updates"))

	// Preview
	var debugOpts debug.LoggingOptions

	// To enable debug logging in this test, un-comment:
	// logLevel := uint(13)
	// debugOpts = debug.LoggingOptions{
	// 	LogLevel:      &logLevel,
	// 	LogToStdErr:   true,
	// 	FlowToPlugins: true,
	// 	Debug:         true,
	// }

	result := diffDetailTest.Preview(t,
		optpreview.Diff(),
		optpreview.ErrorProgressStreams(w),
		optpreview.ProgressStreams(w),
		optpreview.DebugLogging(debugOpts))

	assert.Equal(t, map[apitype.OpType]int{
		apitype.OpType("delete"): 1,
		apitype.OpType("same"):   3,
		apitype.OpType("update"): 1,
	}, result.ChangeSummary)

	// Expected CLI to render a diff on removing server_side_encryption_configuration input from the module.
	assert.Contains(t, result.StdOut, "- server_side_encryption_configuration:")

	// Also expected an entry for deleting the encryption config resource.
	assert.Contains(t, result.StdOut, "- bucket:tf:aws_s3_bucket_server_side_encryption_configuration: (delete)")
}

// Verify that pulumi refresh detects drift and reflects it in the state.
func checkRefresh(t *testing.T, executor string) {
	if executor != "" {
		t.Setenv("PULUMI_TERRAFORM_MODULE_EXECUTOR", executor)
	}

	tw := newTestWriter(t)
	skipLocalRunsWithoutCreds(t) // using aws_s3_bucket to test
	ctx := context.Background()

	testProgram := filepath.Join("testdata", "programs", "ts", "refresher")
	testMod, err := filepath.Abs(filepath.Join(".", "testdata", "modules", "bucketmod"))
	require.NoError(t, err)

	localBin := ensureCompiledProvider(t)
	localPath := opttest.LocalProviderPath("terraform-module", filepath.Dir(localBin))

	options := []opttest.Option{localPath}
	if executor != "" {
		options = append(options, opttest.Env("PULUMI_TERRAFORM_MODULE_EXECUTOR", executor))
	}
	it := newPulumiTest(t, testProgram, options...)

	expectBucketTag := func(tagvalue string) {
		bucket := mustFindDeploymentResourceByType(t, it, "bucketmod:tf:aws_s3_bucket")
		tags := bucket.Inputs["tags"]
		require.Equal(t, map[string]any{"TestTag": tagvalue}, tags)
	}

	pulumiPackageAdd(t, it, localBin, testMod, "bucketmod")
	it.SetConfig(t, "prefix", generateTestResourcePrefix())

	t.Logf("# pulumi up with tagvalue=a to provision initial state")
	it.SetConfig(t, "tagvalue", "a")
	it.Up(t, optup.ErrorProgressStreams(tw), optup.ProgressStreams(tw))
	stateA := it.ExportStack(t)

	t.Logf("# pulumi up with tagvalue=b to provision drifted state")
	// Then provision the bucket with TestTag=b so the bucket in the cloud is tagged with b.
	it.SetConfig(t, "tagvalue", "b")
	it.Up(t, optup.ErrorProgressStreams(tw), optup.ProgressStreams(tw))
	outMapB, err := it.CurrentStack().Outputs(ctx)
	require.NoError(t, err)
	autogold.Expect(map[string]any{"TestTag": "b"}).Equal(t, outMapB["tags"].Value)

	t.Logf("# pulumi stack import --file state-a.json to reset to initial state")
	it.ImportStack(t, stateA)
	expectBucketTag("a")

	var debugOpts debug.LoggingOptions

	// To enable debug logging in this test, un-comment:
	// logLevel := uint(13)
	// debugOpts = debug.LoggingOptions{
	// 	LogLevel:      &logLevel,
	// 	LogToStdErr:   true,
	// 	FlowToPlugins: true,
	// 	Debug:         true,
	// }

	t.Logf("# pulumi refresh to remediate drift")
	refreshResult := it.Refresh(t,
		optrefresh.DebugLogging(debugOpts),
		optrefresh.ErrorProgressStreams(tw),
		optrefresh.ProgressStreams(tw),
	)
	rc := refreshResult.Summary.ResourceChanges
	autogold.Expect(&map[string]int{"same": 1, "update": 2}).Equal(t, rc)

	// Check that in the state the bucket has TestTag="b" now as refresh took effect.
	expectBucketTag("b")

	// Side note: logically we should be getting "b" from the refreshed state. However Pulumi
	// currently cannot refresh stack outputs when resources are changing.
	//
	// TODO[github.com/pulumi/pulumi#2710] Refresh does not update stack outputs
	outMap, err := it.CurrentStack().Outputs(ctx)
	require.NoError(t, err)
	autogold.Expect(map[string]any{"TestTag": "a"}).Equal(t, outMap["tags"].Value)
}

func TestRefreshTerraform(t *testing.T) {
	checkRefresh(t, "")
}

func TestRefreshTofu(t *testing.T) {
	checkRefresh(t, "tofu")
}

// This variation of TestRefresh checks that normal pulumi preview and pulumi up detect and correct drift even when
// refresh is not explicitly called or requested, to mimic Terraform default behavior on this.
func checkRefreshImplicitly(t *testing.T, executor string) {
	skipLocalRunsWithoutCreds(t) // using aws_s3_bucket to test
	tw := newTestWriter(t)

	if executor != "" {
		t.Setenv("PULUMI_TERRAFORM_MODULE_EXECUTOR", executor)
	}

	testProgram := filepath.Join("testdata", "programs", "ts", "refresher")
	testMod, err := filepath.Abs(filepath.Join(".", "testdata", "modules", "bucketmod"))
	require.NoError(t, err)

	localBin := ensureCompiledProvider(t)
	localPath := opttest.LocalProviderPath("terraform-module", filepath.Dir(localBin))

	options := []opttest.Option{localPath}
	if executor != "" {
		options = append(options, opttest.Env("PULUMI_TERRAFORM_MODULE_EXECUTOR", executor))
	}
	it := newPulumiTest(t, testProgram, options...)

	expectBucketTag := func(tagvalue string) {
		bucket := mustFindDeploymentResourceByType(t, it, "bucketmod:tf:aws_s3_bucket")
		tags := bucket.Inputs["tags"]
		assert.Equalf(t, map[string]any{"TestTag": tagvalue}, tags, "incorrect Pulumi bucket view-state")

		addr := "module.mybucketmod.aws_s3_bucket.tf-test-bucket"
		raw := assertTFStateResourceExists(t, it, "bucketmod", addr)
		instance := raw.(map[string]any)["instances"].([]any)[0].(map[string]any)
		tfTags := instance["attributes"].(map[string]any)["tags"]
		assert.Equal(t, map[string]any{"TestTag": tagvalue}, tfTags, "incorrect Terraform bucket state")
	}

	pulumiPackageAdd(t, it, localBin, testMod, "bucketmod")
	it.SetConfig(t, "prefix", generateTestResourcePrefix())

	// First provision a bucket with TestTag=a and remember this state.
	it.SetConfig(t, "tagvalue", "a")

	t.Logf("## pulumi up: create with tagvalue=a")
	it.Up(t, optup.Diff(), optup.ProgressStreams(tw), optup.ErrorProgressStreams(tw))

	stateA := it.ExportStack(t)

	// Then provision the bucket with TestTag=b so the bucket in the cloud is tagged with b.
	it.SetConfig(t, "tagvalue", "b")

	t.Logf("## pulumi up: update to set tagvalue=b")
	it.Up(t, optup.Diff(), optup.ProgressStreams(tw), optup.ErrorProgressStreams(tw))
	expectBucketTag("b")

	// Reset the expected value to "a" and trick Pulumi by re-setting the state to "a" as well.
	it.SetConfig(t, "tagvalue", "a")
	it.ImportStack(t, stateA)
	expectBucketTag("a")

	var debugOpts debug.LoggingOptions

	// To enable debug logging in this test, un-comment:
	// logLevel := uint(13)
	// debugOpts = debug.LoggingOptions{
	// 	LogLevel:      &logLevel,
	// 	LogToStdErr:   true,
	// 	FlowToPlugins: true,
	// 	Debug:         true,
	// }

	t.Logf("## pulumi preview: expect to detect drift and display it")
	previewResult := it.Preview(t,
		optpreview.Diff(),
		optpreview.ProgressStreams(tw),
		optpreview.ErrorProgressStreams(tw),
		optpreview.DebugLogging(debugOpts),
	)

	// Preview should not have modified the bucket view-state, so tag should still be "a".
	expectBucketTag("a")

	//nolint:lll
	autogold.Expect(map[apitype.OpType]int{apitype.OpType("same"): 1, apitype.OpType("update"): 2}).Equal(t, previewResult.ChangeSummary)

	t.Logf("## pulumi up: expect to detect the drift and correct it")
	upResult := it.Up(t,
		optup.Diff(),
		optup.ProgressStreams(tw),
		optup.ErrorProgressStreams(tw),
		optup.DebugLogging(debugOpts),
	)

	autogold.Expect(&map[string]int{"same": 1, "update": 2}).Equal(t, upResult.Summary.ResourceChanges)

	// The state of the bucket should indicate "a" since it was reconciled to the desired state.
	expectBucketTag("a")
}

func TestRefreshImplicitlyTerraform(t *testing.T) {
	checkRefreshImplicitly(t, "")
}

func TestRefreshImplicitlyTofu(t *testing.T) {
	checkRefreshImplicitly(t, "tofu")
}

// Verify that pulumi refresh detects deleted resources.
func checkRefreshDeleted(t *testing.T, executor string) {
	skipLocalRunsWithoutCreds(t) // using aws_s3_bucket to test

	tw := newTestWriter(t)

	if executor != "" {
		t.Setenv("PULUMI_TERRAFORM_MODULE_EXECUTOR", executor)
	}

	testProgram := filepath.Join("testdata", "programs", "ts", "refresher")
	testMod, err := filepath.Abs(filepath.Join(".", "testdata", "modules", "bucketmod"))
	require.NoError(t, err)

	localBin := ensureCompiledProvider(t)
	localPath := opttest.LocalProviderPath("terraform-module", filepath.Dir(localBin))

	options := []opttest.Option{localPath}
	if executor != "" {
		options = append(options, opttest.Env("PULUMI_TERRAFORM_MODULE_EXECUTOR", executor))
	}
	it := newPulumiTest(t, testProgram, options...)

	pulumiPackageAdd(t, it, localBin, testMod, "bucketmod")
	it.SetConfig(t, "prefix", generateTestResourcePrefix())

	t.Logf("# pulumi up to provision bucket with tagvalue=a")
	it.SetConfig(t, "tagvalue", "a")
	it.Up(t, optup.Diff(), optup.ProgressStreams(tw), optup.ErrorProgressStreams(tw))
	stateA := it.ExportStack(t)

	t.Logf("# pulumi destroy to remove the bucket from cloud")
	it.Destroy(t, optdestroy.ProgressStreams(tw), optdestroy.ErrorProgressStreams(tw))

	t.Logf("# pulumi stack import to reset the state")
	it.ImportStack(t, stateA)

	t.Logf("# pulumi refresh to detect that the bucket is missing and delete it from state")
	refreshResult := it.Refresh(t,
		optrefresh.Diff(),
		optrefresh.ProgressStreams(tw),
		optrefresh.ErrorProgressStreams(tw),
	)

	rc := refreshResult.Summary.ResourceChanges
	autogold.Expect(&map[string]int{"delete": 1, "same": 1, "update": 1}).Equal(t, rc)

	// Check that the bucket view-state is removed from the statefile.
	stateR := it.ExportStack(t)

	var deployment apitype.DeploymentV3
	err = json.Unmarshal(stateR.Deployment, &deployment)
	require.NoError(t, err)

	bucketFound := 0
	for _, r := range deployment.Resources {
		if r.Type == "bucketmod:tf:aws_s3_bucket" {
			bucketFound++
		}
	}
	require.Equal(t, 0, bucketFound)
}

func TestRefreshDeletedTerraform(t *testing.T) {
	checkRefreshDeleted(t, "")
}

func TestRefreshDeletedTofu(t *testing.T) {
	checkRefreshDeleted(t, "tofu")
}

// Verify that when there is no drift, refresh works without any changes.
func checkRefreshNoChanges(t *testing.T, executor string) {
	skipLocalRunsWithoutCreds(t) // using aws_s3_bucket to test
	tw := newTestWriter(t)
	if executor != "" {
		t.Setenv("PULUMI_TERRAFORM_MODULE_EXECUTOR", executor)
	}

	var debugOpts debug.LoggingOptions

	// To enable debug logging in this test, un-comment:
	// logLevel := uint(13)
	// debugOpts = debug.LoggingOptions{
	// 	LogLevel:      &logLevel,
	// 	LogToStdErr:   true,
	// 	FlowToPlugins: true,
	// 	Debug:         true,
	// }

	testProgram := filepath.Join("testdata", "programs", "ts", "refresher")
	testMod, err := filepath.Abs(filepath.Join(".", "testdata", "modules", "bucketmod"))
	require.NoError(t, err)

	localBin := ensureCompiledProvider(t)
	localPath := opttest.LocalProviderPath("terraform-module", filepath.Dir(localBin))

	options := []opttest.Option{localPath}
	if executor != "" {
		options = append(options, opttest.Env("PULUMI_TERRAFORM_MODULE_EXECUTOR", executor))
	}
	it := newPulumiTest(t, testProgram, options...)

	pulumiPackageAdd(t, it, localBin, testMod, "bucketmod")
	it.SetConfig(t, "prefix", generateTestResourcePrefix())

	t.Logf("# pulumi up with initial state of bucket with tagvalue=a")
	it.SetConfig(t, "tagvalue", "a")
	it.Up(t,
		optup.ProgressStreams(tw),
		optup.ErrorProgressStreams(tw),
		optup.DebugLogging(debugOpts))

	t.Logf("# pulumi refresh should detect no changes")
	refreshResult := it.Refresh(t,
		optrefresh.ProgressStreams(tw),
		optrefresh.ErrorProgressStreams(tw),
		optrefresh.DebugLogging(debugOpts))

	rc := refreshResult.Summary.ResourceChanges
	assert.Equal(t, &map[string]int{
		"same": 3,
	}, rc)
}

func TestRefreshNoChangesTerraform(t *testing.T) {
	checkRefreshNoChanges(t, "")
}

func TestRefreshNoChangesTofu(t *testing.T) {
	checkRefreshNoChanges(t, "tofu")
}

// Verify that pulumi destroy actually removes cloud resources, using Lambda module as the example
func TestDeleteLambda(t *testing.T) {
	t.Parallel()

	// Set up a test Lambda with Role and CloudWatch logs from Lambda module
	localProviderBinPath := ensureCompiledProvider(t)
	skipLocalRunsWithoutCreds(t)
	testProgram := filepath.Join("testdata", "programs", "ts", "awslambdamod")
	localPath := opttest.LocalProviderPath("terraform-module", filepath.Dir(localProviderBinPath))
	integrationTest := newPulumiTest(t, testProgram, localPath)

	// Get a prefix for resource names
	prefix := generateTestResourcePrefix()

	// Set prefix via config
	integrationTest.SetConfig(t, "prefix", prefix)

	// Save the name of the function
	functionName := prefix + "-testlambda"

	// Generate package
	pulumiPackageAdd(t, integrationTest, localProviderBinPath, "terraform-aws-modules/lambda/aws", "7.20.1", "lambda")

	integrationTest.Up(t)

	// Verify resources with AWS Client
	// Load the AWS SDK's configuration
	ctx := context.Background()
	cfg, err := config.LoadDefaultConfig(ctx)
	if err != nil {
		t.Fatalf("unable to load SDK config, %v", err)
	}

	// Create AWS clients
	lambdaClient := lambda.NewFromConfig(cfg)
	iamClient := iam.NewFromConfig(cfg)
	cloudwatchlogsClient := cloudwatchlogs.NewFromConfig(cfg)

	// Initialize request input parameters
	lambdaInput := &lambda.GetFunctionInput{
		FunctionName: &functionName,
	}
	iamInput := &iam.GetRoleInput{
		RoleName: &functionName,
	}
	logGroupName := "/aws/lambda/" + functionName
	cloudwatchlogsInput := &cloudwatchlogs.DescribeLogGroupsInput{
		LogGroupNamePrefix: aws.String(logGroupName),
	}

	// Verify resources exist
	_, err = lambdaClient.GetFunction(ctx, lambdaInput)
	if err != nil {
		t.Fatalf("failed to get  Lambda function %s: %v", *lambdaInput.FunctionName, err)
	}

	_, err = iamClient.GetRole(ctx, iamInput)
	if err != nil {
		t.Fatalf("failed to get IAM role %s: %v", *iamInput.RoleName, err)
	}

	resp, err := cloudwatchlogsClient.DescribeLogGroups(context.Background(), cloudwatchlogsInput)
	if err != nil {
		log.Fatalf("failed to describe log group, %v", err)
	}
	require.Truef(t, len(resp.LogGroups) > 0, "log group %s not found.", logGroupName)

	integrationTest.Destroy(t)

	// Rerun the AWS calls from above to see if Delete worked. We should see NotFound errors.
	_, err = lambdaClient.GetFunction(ctx, lambdaInput)
	if err == nil {
		t.Fatalf(
			"delete verification failed: found a Lambda function that should have been deleted: %s",
			*lambdaInput.FunctionName,
		)
	} else {
		// ResourceNotFoundException is the expected response after Delete
		var resourceNotFoundError *lambdatypes.ResourceNotFoundException
		if !errors.As(err, &resourceNotFoundError) {
			t.Fatalf("encountered unexpected error verifying Lambda function was deleted: %v ", err)
		}
	}

	// Verify IAM was deleted
	_, err = iamClient.GetRole(ctx, iamInput)
	if err == nil {
		t.Fatalf("found an IAM Role that should have been deleted: %s", *iamInput.RoleName)
	} else {
		// No Such Entity Exception is the expected response after Delete.
		var noSuchEntityError *iamtypes.NoSuchEntityException
		if !errors.As(err, &noSuchEntityError) {
			t.Fatalf("encountered unexpected error verifying IAM role was deleted: %v ", err)
		}
	}

	// Verify CloudWatch log group was deleted
	resp, err = cloudwatchlogsClient.DescribeLogGroups(ctx, cloudwatchlogsInput)
	if err == nil {
		if len(resp.LogGroups) > 0 {
			log.Fatalf("found a log group that should have been deleted, %s", *cloudwatchlogsInput.LogGroupNamePrefix)
		}
	} else {
		t.Fatalf("encountered unexpected error verifying log group was deleted: %v ", err)
	}
}

// Test that Pulumi understands dependencies.
func Test_Dependencies(t *testing.T) {
	t.Parallel()

	localProviderBinPath := ensureCompiledProvider(t)

	// Reuse randmod for this one.
	randMod, err := filepath.Abs(filepath.Join("testdata", "modules", randmod))
	require.NoError(t, err)

	// Program written to support the test.
	randModProg := filepath.Join("testdata", "programs", "ts", "dep-tester")

	localPath := opttest.LocalProviderPath(provider, filepath.Dir(localProviderBinPath))
	pt := newPulumiTest(t, randModProg, localPath)
	pt.CopyToTempDir(t)

	packageName := randmod

	// pulumi package add <provider-path> <randmod-path> <package-name>
	pulumiPackageAdd(t, pt, localProviderBinPath, randMod, packageName)

	upOutput := pt.Up(t)
	t.Logf("pulumi up said: %s\n", upOutput.StdOut+upOutput.StdErr)

	deploy := pt.ExportStack(t)
	fixupRandomizedStackURNs(&deploy)

	t.Logf("DEPLOYMENT: %v", string(deploy.Deployment))

	var deployment apitype.DeploymentV3
	err = json.Unmarshal(deploy.Deployment, &deployment)
	require.NoError(t, err)

	for _, r := range deployment.Resources {

		// The module resource myrandmod must depend on seed and extra resources.
		if r.URN.Type() == "randmod:index:Module" && r.URN.Name() == "myrandmod" {
			slices.Sort(r.Dependencies)
			autogold.Expect([]urn.URN{
				urn.URN("urn:pulumi:test::ts-dep-tester::random:index/randomInteger:RandomInteger::extra"),
				urn.URN("urn:pulumi:test::ts-dep-tester::random:index/randomInteger:RandomInteger::seed"),
			}).Equal(t, r.Dependencies)

			for _, v := range r.PropertyDependencies {
				slices.Sort(v)
			}
			autogold.Expect(map[resource.PropertyKey][]urn.URN{
				resource.PropertyKey("maxlen"): {},
				//nolint:lll
				resource.PropertyKey("randseed"): {urn.URN("urn:pulumi:test::ts-dep-tester::random:index/randomInteger:RandomInteger::seed")},
			}).Equal(t, r.PropertyDependencies)
		}

		// The dependent resource must depend on the myrandmod module resource.
		if r.URN.Type() == "random:index/randomInteger:RandomInteger" && r.URN.Name() == "dependent" {
			slices.Sort(r.Dependencies)
			//nolint:lll
			autogold.Expect([]urn.URN{urn.URN("urn:pulumi:test::ts-dep-tester::randmod:index:Module::myrandmod")}).Equal(t, r.Dependencies)

			for _, v := range r.PropertyDependencies {
				slices.Sort(v)
			}
			autogold.Expect(map[resource.PropertyKey][]urn.URN{
				resource.PropertyKey("max"): {
					urn.URN("urn:pulumi:test::ts-dep-tester::randmod:index:Module::myrandmod"),
				},
				resource.PropertyKey("min"):  {},
				resource.PropertyKey("seed"): {},
			}).Equal(t, r.PropertyDependencies)
		}
	}
}

// Test that passing local modules as local paths ../foo or ./foo works as expected.
func Test_LocalModule_RelativePath_Terraform(t *testing.T) {
	t.Parallel()

	localProviderBinPath := ensureCompiledProvider(t)

	// Module written to support the test.
	randMod, err := filepath.Abs(filepath.Join("testdata", "modules", randmod))
	require.NoError(t, err)

	anyProgram := filepath.Join("testdata", "programs", "ts", "randmod-program")
	localPath := opttest.LocalProviderPath(provider, filepath.Dir(localProviderBinPath))

	pt := newPulumiTest(t, anyProgram, localPath)
	pt.CopyToTempDir(t)

	err = os.CopyFS(filepath.Join(pt.WorkingDir(), "randmod"), os.DirFS(randMod))
	require.NoError(t, err)

	// pulumi package add <provider-path> <randmod-path> <package-name>
	pulumiPackageAdd(t, pt, localProviderBinPath, "./randmod", "randmod")

	previewResult := pt.Preview(t)
	t.Logf("%s", previewResult.StdErr+previewResult.StdOut)
}

// Test that passing local modules as local paths ../foo or ./foo works as expected.
func Test_LocalModule_RelativePath_OpenTofu(t *testing.T) {
	t.Parallel()

	localProviderBinPath := ensureCompiledProvider(t)

	// Module written to support the test.
	randMod, err := filepath.Abs(filepath.Join("testdata", "modules", randmod))
	require.NoError(t, err)

	anyProgram := filepath.Join("testdata", "programs", "ts", "randmod-program")
	localPath := opttest.LocalProviderPath(provider, filepath.Dir(localProviderBinPath))

	pt := newPulumiTest(t, anyProgram, localPath,
		opttest.Env("PULUMI_TERRAFORM_MODULE_EXECUTOR", "tofu"))
	pt.CopyToTempDir(t)

	err = os.CopyFS(filepath.Join(pt.WorkingDir(), "randmod"), os.DirFS(randMod))
	require.NoError(t, err)

	// pulumi package add <provider-path> <randmod-path> <package-name>
	pulumiPackageAdd(t, pt, localProviderBinPath, "./randmod", "randmod")

	previewResult := pt.Preview(t)
	t.Logf("%s", previewResult.StdErr+previewResult.StdOut)
}

<<<<<<< HEAD
func findTFStateResources(
	t *testing.T,
	pt *pulumitest.PulumiTest,
	packageName string,
) []any {
=======
// verify that pulumi package get-schema works which also verifies that the
// generated schema is valid and can be used to generate an SDK
func TestPulumiPackageGetSchema(t *testing.T) {
	t.Parallel()
	localProviderBinPath := ensureCompiledProvider(t)
	loadedSchema := pulumiGetSchema(t, localProviderBinPath, []string{
		"terraform-module",
		"terraform-aws-modules/vpc/aws",
		"5.18.1",
		"vpc",
	})

	assert.NotEmpty(t, loadedSchema, "expected schema to be loaded")
}

// assertTFStateResourceExists checks if a resource exists in the TF state.
// packageName should be the name of the package used in `pulumi package add`
// resourceAddress should be the full TF address of the resource, e.g. "module.test-bucket.aws_s3_bucket.this"
func assertTFStateResourceExists(t *testing.T, pt *pulumitest.PulumiTest, packageName string, resourceAddress string) {
>>>>>>> 4630cae1
	tfStateRaw := mustFindRawState(t, pt, packageName)
	tfState, isMap := tfStateRaw.(map[string]any)
	require.True(t, isMap)
	plaintext, exists := tfState["plaintext"].(string)
	require.Truef(t, exists, "plaintext should exist in 'state' and be a string")
	var state map[string]any
	unescaped, err := strconv.Unquote(plaintext)
	require.NoErrorf(t, err, "failed to unquote plaintext state: \n%s", plaintext)
	err = json.Unmarshal([]byte(unescaped), &state)
	require.NoErrorf(t, err, "failed to unmarshal plaintext state: \n%s", plaintext)

	resources, ok := state["resources"].([]any)
	require.Truef(t, ok, "TF state must contain 'resources': %v", state)
	return resources
}

func getTFResourceAddr(t *testing.T, res any) string {
	resMap, ok := res.(map[string]any)
	require.Truef(t, ok, "resources must be a map")
	module, ok := resMap["module"].(string)
	require.Truef(t, ok, "module key must exist")
	typ, ok := resMap["type"].(string)
	require.Truef(t, ok, "type key must exist")
	name, ok := resMap["name"].(string)
	require.Truef(t, ok, "name key must exist")
	fullName := fmt.Sprintf("%s.%s.%s", module, typ, name)
	return fullName
}

func findTFStateResource(
	t *testing.T,
	pt *pulumitest.PulumiTest,
	packageName string,
	resourceAddress string,
) (any, bool) {
	resources := findTFStateResources(t, pt, packageName)
	isMatching := func(res any) bool {
		return getTFResourceAddr(t, res) == resourceAddress
	}
	if slices.ContainsFunc(resources, isMatching) {
		return resources[slices.IndexFunc(resources, isMatching)], true
	}
	return nil, false
}

// assertTFStateResourceExists checks if a resource exists in the TF state.
// packageName should be the name of the package used in `pulumi package add`
// resourceAddress should be the full TF address of the resource, e.g. "module.test-bucket.aws_s3_bucket.this"
//
// returns the raw TF state for the resource
func assertTFStateResourceExists(
	t *testing.T,
	pt *pulumitest.PulumiTest,
	packageName string,
	resourceAddress string,
) any {
	rstate, ok := findTFStateResource(t, pt, packageName, resourceAddress)
	if !ok {
		addresses := []string{}
		resources := findTFStateResources(t, pt, packageName)
		for _, r := range resources {
			addresses = append(addresses, getTFResourceAddr(t, r))
		}
		assert.Truef(t, ok, "TF state must contain resource %s. Available resources:\n%s",
			resourceAddress,
			strings.Join(addresses, "\n"))
	}
	return rstate
}

// mustFindDeploymentResourceByType finds a resource in the deployment by its type.
// It returns the resource if found, and fails the test if not found or if multiple resources are found.
func mustFindDeploymentResourceByType(
	t *testing.T,
	pt *pulumitest.PulumiTest,
	resourceType tokens.Type,
) apitype.ResourceV3 {
	t.Helper()
	var res apitype.ResourceV3
	found := 0

	stack := pt.ExportStack(t)
	fixupRandomizedStackURNs(&stack)

	var deployment apitype.DeploymentV3
	err := json.Unmarshal(stack.Deployment, &deployment)
	require.NoErrorf(t, err, "failed to unmarshal deployment")

	for _, r := range deployment.Resources {
		if r.Type == resourceType {
			res = r
			found++
		}
	}

	prettyPrintedState, err := json.MarshalIndent(deployment, "", "  ")
	require.NoError(t, err)

	require.Equalf(t, 1, found,
		"Expected to find exactly 1 resource with type: %s\nComplete state:\n%s\n",
		resourceType.String(),
		string(prettyPrintedState),
	)
	return res
}

func fixupRandomizedStackURNs(stack *apitype.UntypedDeployment) {
	re := regexp.MustCompile(`urn:pulumi:[^:]+[:][:]`)
	stack.Deployment = re.ReplaceAll(stack.Deployment, []byte(`urn:pulumi:test::`))
}

func mustFindRawState(t *testing.T, pt *pulumitest.PulumiTest, packageName string) any {
	var tfStateRaw any
	prefix := fmt.Sprintf("%s:index:", packageName)
	moduleRes := mustFindDeploymentResourceByType(t, pt, tokens.Type(prefix+"Module"))

	s, gotTFState := moduleRes.Outputs["__state"]
	require.Truef(t, gotTFState, "expected a __state property")

	tfStateRaw = s
	return tfStateRaw
}

func getRoot(t pulumitest.PT) string {
	wd, err := os.Getwd()
	if err != nil {
		t.Log(err)
		t.FailNow()
	}
	root, err := filepath.Abs(filepath.Join(wd, ".."))
	if err != nil {
		t.Log(err)
		t.FailNow()
	}
	return root
}

func ensureCompiledProvider(t *testing.T) string {
	root := getRoot(t)
	binPath := filepath.Join(root, "bin", "pulumi-resource-"+provider)

	_, ci := os.LookupEnv("CI")
	if !ci {
		// In development ensure the provider binary is up-to-date.
		cmd := exec.Command("make", "-B", "provider")
		cmd.Dir = root
		out, err := cmd.CombinedOutput()
		if err != nil {
			require.NoError(t, fmt.Errorf("failed to compile provider: %w\n%s", err, out))
		}
	}

	_, err := os.Stat(binPath)
	if os.IsNotExist(err) {
		require.Failf(t, "No provider boundary found at the expected path: %q", binPath)
	}

	return binPath
}

func pulumiGetSchema(t *testing.T, localProviderBinPath string, args []string) string {
	t.Helper()

	localPulumi := filepath.Join(getRoot(t), ".pulumi", "bin", "pulumi")

	if _, err := os.Stat(localPulumi); os.IsNotExist(err) {
		t.Errorf("This test requires a locally pinned Pulumi CLI; run `make prepare_local_workspace` first")
	}

	cmd := exec.Command(localPulumi, append([]string{"package", "get-schema"}, args...)...)

	path := os.Getenv("PATH")
	path = fmt.Sprintf("%s:%s", filepath.Dir(localProviderBinPath), path)

	cmd.Env = append(os.Environ(), fmt.Sprintf("PATH=%s", path))
	out, err := cmd.CombinedOutput()
	if err != nil {
		t.Fatalf("failed to run pulumi package get-schema: %v\n%s", err, out)
	}

	return string(out)
}

func pulumiConvert(t *testing.T, localProviderBinPath, sourceDir, targetDir, language string, generateOnly bool) {
	t.Helper()

	convertArgs := []string{
		"convert",
		"--strict",
		"--from", "pcl",
		"--language", language,
		"--out", targetDir,
	}
	if generateOnly {
		convertArgs = append(convertArgs, "--generate-only")
	}
	t.Logf("pulumi %s", strings.Join(convertArgs, " "))

	localPulumi := filepath.Join(getRoot(t), ".pulumi", "bin", "pulumi")

	if _, err := os.Stat(localPulumi); os.IsNotExist(err) {
		t.Errorf("This test requires a locally pinned Pulumi CLI; run `make prepare_local_workspace` first")
		return
	}

	cmd := exec.Command(localPulumi, convertArgs...)

	path := os.Getenv("PATH")
	path = fmt.Sprintf("%s:%s", filepath.Dir(localProviderBinPath), path)

	cmd.Dir = sourceDir
	cmd.Env = append(os.Environ(), fmt.Sprintf("PATH=%s", path))
	out, err := cmd.CombinedOutput()
	if err != nil {
		t.Fatalf("failed to run pulumi convert: %v\n%s", err, out)
	}
}

func pulumiPackageAdd(
	t *testing.T,
	pt *pulumitest.PulumiTest,
	localProviderBinPath string,
	args ...string,
) {
	ctx := context.Background()
	allArgs := append([]string{"package", "add", localProviderBinPath}, args...)
	stdout, stderr, exitCode, err := pt.CurrentStack().Workspace().PulumiCommand().Run(
		ctx,
		pt.WorkingDir(),
		nil, /* reader */
		nil, /* additionalOutput */
		nil, /* additionalErrorOutput */
		nil, /* additionalEnv */
		allArgs...,
	)
	if err != nil || exitCode != 0 {
		t.Errorf("Failed to run pulumi package add\nExit code: %d\nError: %v\n%s\n%s",
			exitCode, err, stdout, stderr)
	}
	require.NoError(t, err)
	require.Equal(t, 0, exitCode)
}

//nolint:gosec
func generateTestResourcePrefix() string {
	low := 100000
	high := 999999

	num := low + rand.Intn(high-low)
	return strconv.Itoa(num)
}<|MERGE_RESOLUTION|>--- conflicted
+++ resolved
@@ -748,19 +748,12 @@
 		moduleName          string
 		moduleVersion       string
 		moduleNamespace     string
-<<<<<<< HEAD
 		previewExpect       autogold.Value
 		upExpect            autogold.Value
 		deleteExpect        autogold.Value
 		diffNoChangesExpect autogold.Value
-=======
-		previewExpect       map[apitype.OpType]int
-		upExpect            map[string]int
-		deleteExpect        map[string]int
-		diffNoChangesExpect map[apitype.OpType]int
 		previewRefresh      bool // Whether to run preview with refresh enabled
 		skipNoChangesExpect bool // Whether to skip the no changes expectation
->>>>>>> 4630cae1
 	}
 
 	testcases := []testCase{
@@ -782,13 +775,6 @@
 			moduleName:      "terraform-aws-modules/lambda/aws",
 			moduleVersion:   "7.20.1",
 			moduleNamespace: "lambda",
-<<<<<<< HEAD
-			previewExpect:   autogold.Expect(map[apitype.OpType]int{apitype.OpType("create"): 8}),
-			upExpect:        autogold.Expect(&map[string]int{"create": 8}),
-			deleteExpect:    autogold.Expect(&map[string]int{"delete": 8}),
-			// Similarly some lambda resources have drift immediately after creation.
-			diffNoChangesExpect: autogold.Expect(map[apitype.OpType]int{apitype.OpType("same"): 6, apitype.OpType("update"): 2}),
-=======
 			// aws lambda module creates drift even in terraform
 			skipNoChangesExpect: true,
 			previewExpect: map[apitype.OpType]int{
@@ -810,21 +796,12 @@
 					apitype.OpType("same"): 8,
 				}
 			}(),
->>>>>>> 4630cae1
 		},
 		{
 			name:            "rdsmod",
 			moduleName:      "terraform-aws-modules/rds/aws",
 			moduleVersion:   "6.10.0",
 			moduleNamespace: "rds",
-<<<<<<< HEAD
-			previewExpect:   autogold.Expect(map[apitype.OpType]int{apitype.OpType("create"): 10}),
-			upExpect:        autogold.Expect(&map[string]int{"create": 10}),
-			deleteExpect:    autogold.Expect(&map[string]int{"delete": 10}),
-			// Similarly some RDS resources have drift immediately after creation.
-			// module.test-rds.module.db_instance.aws_db_instance.this[0]: Drift detected (update)
-			diffNoChangesExpect: autogold.Expect(map[apitype.OpType]int{apitype.OpType("same"): 9, apitype.OpType("update"): 1}),
-=======
 			// RDS module has immediate drift after creation,
 			// so we need to refresh to get the correct preview
 			previewRefresh: true,
@@ -840,7 +817,6 @@
 			diffNoChangesExpect: map[apitype.OpType]int{
 				apitype.OpType("same"): 10,
 			},
->>>>>>> 4630cae1
 		},
 	}
 
@@ -862,62 +838,36 @@
 			integrationTest.SetConfig(t, "prefix", prefix)
 
 			// Generate package
-<<<<<<< HEAD
 			pulumiPackageAdd(t, integrationTest, localProviderBinPath, tc.moduleName,
 				tc.moduleVersion, tc.moduleNamespace)
 
-			t.Logf("# pulumi preview - previewing creates")
-			previewResult := integrationTest.Preview(t,
-				optpreview.Diff(),
-				optpreview.ErrorProgressStreams(tw),
-				optpreview.ProgressStreams(tw))
+			// Preview
+			previewOptions := []optpreview.Option{
+				optpreview.Diff()
+			}
+			if tc.previewRefresh {
+				previewOptions = append(previewOptions, optpreview.Refresh())
+			}
+			previewResult := integrationTest.Preview(t, previewOptions...)
+			t.Logf("pulumi preview:\n%s", previewResult.StdOut+previewResult.StdErr)
 			tc.previewExpect.Equal(t, previewResult.ChangeSummary)
 
 			t.Logf("# pulumi up - creating resources")
 			upResult := integrationTest.Up(t, optup.ErrorProgressStreams(tw), optup.ProgressStreams(tw))
 			tc.upExpect.Equal(t, upResult.Summary.ResourceChanges)
 
-			t.Logf("# pulumi preview - expecting no changes except when buggy resources drift")
-			previewResult = integrationTest.Preview(t,
-				optpreview.Diff(),
-				optpreview.ErrorProgressStreams(tw),
-				optpreview.ProgressStreams(tw))
-			tc.diffNoChangesExpect.Equal(t, previewResult.ChangeSummary)
+			// Preview expect no changes
+			previewResult = integrationTest.Preview(t, previewOptions...)
+			t.Logf("pulumi preview\n%s", previewResult.StdOut+previewResult.StdErr)
+			if !tc.skipNoChangesExpect {
+				tc.diffNoChangesExpect.Equal(t, previewResult.ChangeSummary)
+			}
 
 			t.Logf("# pulumi destroy")
 			destroyResult := integrationTest.Destroy(t,
 				optdestroy.ErrorProgressStreams(tw),
 				optdestroy.ProgressStreams(tw))
 			tc.deleteExpect.Equal(t, destroyResult.Summary.ResourceChanges)
-=======
-			pulumiPackageAdd(t, integrationTest, localProviderBinPath, tc.moduleName, tc.moduleVersion, tc.moduleNamespace)
-
-			// Preview
-			previewOptions := []optpreview.Option{optpreview.Diff()}
-			if tc.previewRefresh {
-				previewOptions = append(previewOptions, optpreview.Refresh())
-			}
-			previewResult := integrationTest.Preview(t, previewOptions...)
-			t.Logf("pulumi preview:\n%s", previewResult.StdOut+previewResult.StdErr)
-			autogold.Expect(tc.previewExpect).Equal(t, previewResult.ChangeSummary)
-
-			// Up
-			upResult := integrationTest.Up(t)
-			t.Logf("pulumi up:\n%s", upResult.StdOut+upResult.StdErr)
-			autogold.Expect(&tc.upExpect).Equal(t, upResult.Summary.ResourceChanges)
-
-			// Preview expect no changes
-			previewResult = integrationTest.Preview(t, previewOptions...)
-			t.Logf("pulumi preview\n%s", previewResult.StdOut+previewResult.StdErr)
-			if !tc.skipNoChangesExpect {
-				autogold.Expect(tc.diffNoChangesExpect).Equal(t, previewResult.ChangeSummary)
-			}
-
-			// Delete
-			destroyResult := integrationTest.Destroy(t)
-			t.Logf("pulumi destroy:\n%s", destroyResult.StdOut+destroyResult.StdErr)
-			autogold.Expect(&tc.deleteExpect).Equal(t, destroyResult.Summary.ResourceChanges)
->>>>>>> 4630cae1
 		})
 	}
 }
@@ -1917,13 +1867,6 @@
 	t.Logf("%s", previewResult.StdErr+previewResult.StdOut)
 }
 
-<<<<<<< HEAD
-func findTFStateResources(
-	t *testing.T,
-	pt *pulumitest.PulumiTest,
-	packageName string,
-) []any {
-=======
 // verify that pulumi package get-schema works which also verifies that the
 // generated schema is valid and can be used to generate an SDK
 func TestPulumiPackageGetSchema(t *testing.T) {
@@ -1943,7 +1886,6 @@
 // packageName should be the name of the package used in `pulumi package add`
 // resourceAddress should be the full TF address of the resource, e.g. "module.test-bucket.aws_s3_bucket.this"
 func assertTFStateResourceExists(t *testing.T, pt *pulumitest.PulumiTest, packageName string, resourceAddress string) {
->>>>>>> 4630cae1
 	tfStateRaw := mustFindRawState(t, pt, packageName)
 	tfState, isMap := tfStateRaw.(map[string]any)
 	require.True(t, isMap)
