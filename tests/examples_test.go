--- conflicted
+++ resolved
@@ -55,17 +55,12 @@
 		optup.ProgressStreams(tw),
 	)
 
-<<<<<<< HEAD
 	// Due to some issues in the RDS resource there is going to be drift even after initial creation, which
-	// will show up as changes planned in the preview.
-	integrationTest.Preview(t,
-		optpreview.Diff(),
-=======
+	// will show up as changes planned in the preview. so we refresh first before preview.
 	integrationTest.Preview(t,
 		optpreview.Refresh(),
 		optpreview.Diff(),
 		optpreview.ExpectNoChanges(),
->>>>>>> 4630cae1
 		optpreview.ErrorProgressStreams(tw),
 		optpreview.ProgressStreams(tw),
 	)
@@ -93,19 +88,6 @@
 	pulumiPackageAdd(t, integrationTest, localProviderBinPath, "terraform-aws-modules/vpc/aws", "5.19.0", "vpcmod")
 	pulumiPackageAdd(t, integrationTest, localProviderBinPath, "terraform-aws-modules/eks/aws", "20.34.0", "eksmod")
 
-<<<<<<< HEAD
-	integrationTest.Up(t,
-		optup.Diff(),
-		optup.ErrorProgressStreams(os.Stderr),
-		optup.ProgressStreams(os.Stdout),
-	)
-
-	// Due to some drift detection there are changes detected even after the initial creation.
-	integrationTest.Preview(t,
-		optpreview.Diff(),
-		optpreview.ErrorProgressStreams(os.Stderr),
-		optpreview.ProgressStreams(os.Stdout),
-=======
 	integrationTest.Up(t, optup.Diff(),
 		optup.ErrorProgressStreams(tw),
 		optup.ProgressStreams(tw),
@@ -114,7 +96,6 @@
 	integrationTest.Preview(t, optpreview.Diff(), optpreview.ExpectNoChanges(),
 		optpreview.ErrorProgressStreams(tw),
 		optpreview.ProgressStreams(tw),
->>>>>>> 4630cae1
 	)
 }
 
@@ -157,11 +138,4 @@
 		optpreview.ErrorProgressStreams(tw),
 		optpreview.ProgressStreams(tw),
 	)
-<<<<<<< HEAD
-	autogold.Expect(map[apitype.OpType]int{
-		apitype.OpType("same"):   41,
-		apitype.OpType("update"): 5,
-	}).Equal(t, previewResult.ChangeSummary)
-=======
->>>>>>> 4630cae1
 }