--- conflicted
+++ resolved
@@ -31,8 +31,8 @@
 }
 
 // Plan runs terraform plan and returns the plan representation.
-func (t *ModuleRuntime) Plan(ctx context.Context, logger Logger, opts RefreshOpts) (*Plan, error) {
-	plan, err := t.plan(ctx, logger, opts)
+func (t *ModuleRuntime) Plan(ctx context.Context, logger Logger) (*Plan, error) {
+	plan, err := t.plan(ctx, logger)
 	if err != nil {
 		return nil, err
 	}
@@ -43,13 +43,6 @@
 	return p, nil
 }
 
-<<<<<<< HEAD
-func (t *ModuleRuntime) plan(ctx context.Context, logger Logger, opts RefreshOpts) (*tfjson.Plan, error) {
-	return t.planWithOptions(ctx, logger, opts)
-}
-
-func (t *ModuleRuntime) planWithOptions(ctx context.Context, logger Logger, opts RefreshOpts) (*tfjson.Plan, error) {
-=======
 func (t *ModuleRuntime) PlanNoRefresh(ctx context.Context, logger Logger) (*Plan, error) {
 	plan, err := t.planNoRefresh(ctx, logger)
 	if err != nil {
@@ -80,29 +73,12 @@
 	logger Logger,
 	options []tfexec.PlanOption,
 ) (*tfjson.Plan, error) {
->>>>>>> 4630cae1
 	planFile := path.Join(t.WorkingDir(), defaultPlanFile)
 	logWriter := newJSONLogPipe(ctx, logger)
 	defer logWriter.Close()
 
-<<<<<<< HEAD
-	planOptions := []tfexec.PlanOption{
-		tfexec.Out(planFile),
-	}
-
-	if opts.NoRefresh {
-		planOptions = append(planOptions, tfexec.Refresh(false))
-	}
-
-	if opts.RefreshOnly {
-		planOptions = append(planOptions, tfexec.RefreshOnly(true))
-	}
-
-	_ /*hasChanges*/, err := t.tf.PlanJSON(ctx, logWriter, t.planOptions(planOptions...)...)
-=======
 	planOptions := append(t.planOptions(tfexec.Out(planFile)), options...)
 	_ /*hasChanges*/, err := t.tf.PlanJSON(ctx, logWriter, planOptions...)
->>>>>>> 4630cae1
 	if err != nil {
 		return nil, fmt.Errorf("error running plan: %w", err)
 	}
