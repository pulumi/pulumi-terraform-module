package tfsandbox

import (
	"bytes"
	"context"
	"fmt"
	"os"
	"path/filepath"
	"slices"
	"testing"

	"github.com/stretchr/testify/assert"

	"github.com/pulumi/pulumi/sdk/v3/go/common/resource"
)

func writeTfVarFile(t *testing.T, workingDir string, varType string) {
	t.Helper()
	tfVarFile := fmt.Sprintf(`
variable "tf_var" {
	type = %s
}
	`, varType)

	err := os.Mkdir(filepath.Join(workingDir, "local-module"), 0755)
	assert.NoError(t, err)
	err = os.WriteFile(filepath.Join(workingDir, "local-module", "variables.tf"), []byte(tfVarFile), 0600)
	assert.NoError(t, err)
}

func TestCreateTFFile(t *testing.T) {
	t.Parallel()

	// Test the different types of Module variables that could exist
	// see https://developer.hashicorp.com/terraform/language/expressions/types
	// see https://developer.hashicorp.com/terraform/language/expressions/type-constraints
	tests := []struct {
		name           string
		tfVariableType string
		inputsValue    resource.PropertyValue
		outputs        []TFOutputSpec
	}{
		{
			name:           "string",
			tfVariableType: "string",
			inputsValue:    resource.NewStringProperty("hello"),
		},
		{
			name:           "unknown",
			tfVariableType: "string",
			inputsValue:    resource.MakeComputed(resource.NewStringProperty("")),
		},
		// TODO: [pulumi/pulumi-terraform-module-provider#103]
		// {
		// 	name:           "string secret",
		// 	tfVariableType: "string",
		// 	inputsValue:    resource.NewSecretProperty(&resource.Secret{Element: resource.NewStringProperty("hello")}),
		// },
		{
			name:           "list(string)",
			tfVariableType: "list(string)",
			inputsValue: resource.NewArrayProperty([]resource.PropertyValue{
				resource.NewStringProperty("hello"),
				resource.NewStringProperty("world"),
			}),
		},
		{
			name:           "bool",
			tfVariableType: "bool",
			inputsValue:    resource.NewBoolProperty(true),
		},
		{
			name:           "number",
			tfVariableType: "number",
			inputsValue:    resource.NewNumberProperty(42),
		},
		{
			name:           "map(string)",
			tfVariableType: "map(string)",
			inputsValue: resource.NewObjectProperty(resource.PropertyMap{
				"key": resource.NewStringProperty("value"),
			}),
		},
		{
			name:           "list(map(string))",
			tfVariableType: "list(map(string))",
			inputsValue: resource.NewArrayProperty([]resource.PropertyValue{
				resource.NewObjectProperty(resource.PropertyMap{
					"key": resource.NewStringProperty("value"),
				}),
			}),
		},
		{
			name:           "unknown list(map(string))",
			tfVariableType: "list(map(string))",
			inputsValue: resource.NewArrayProperty([]resource.PropertyValue{
				resource.NewObjectProperty(resource.PropertyMap{"key": resource.MakeComputed(resource.NewStringProperty(""))}),
			}),
		},
		{
			name:           "map(map(any))",
			tfVariableType: "map(map(any))",
			inputsValue: resource.NewObjectProperty(resource.PropertyMap{
				"key": resource.NewObjectProperty(resource.PropertyMap{
					"key": resource.NewStringProperty("value"),
				}),
			}),
		},
		{
			name:           "unknown map(map(any))",
			tfVariableType: "map(map(any))",
			inputsValue: resource.NewObjectProperty(resource.PropertyMap{
				"key": resource.NewObjectProperty(
					resource.PropertyMap{
						"key": resource.MakeComputed(resource.NewStringProperty("")),
					},
				),
			}),
		},
		{
			name:           "set(string)",
			tfVariableType: "set(string)",
			inputsValue: resource.NewArrayProperty([]resource.PropertyValue{
				resource.NewStringProperty("hello"),
				resource.NewStringProperty("world"),
			}),
		},
		{
			name:           "object type",
			tfVariableType: "object({string_val=string, number_val=number})",
			inputsValue: resource.NewObjectProperty(resource.PropertyMap{
				"string_val": resource.NewStringProperty("hello"),
				"number_val": resource.NewNumberProperty(42),
			}),
		},
	}

	for _, tt := range tests {
		t.Run(tt.name, func(t *testing.T) {
			tofu, err := NewTofu(context.Background())
			assert.NoError(t, err)
			t.Cleanup(func() {
				os.RemoveAll(tofu.WorkingDir())
			})

			writeTfVarFile(t, tofu.WorkingDir(), tt.tfVariableType)

			err = CreateTFFile("simple", "./local-module", "", tofu.WorkingDir(), resource.PropertyMap{
				"tfVar": tt.inputsValue,
			}, tt.outputs)
			assert.NoError(t, err)
			var res bytes.Buffer
			err = tofu.tf.InitJSON(context.Background(), &res)
			assert.NoError(t, err)
			t.Logf("Output: %s", res.String())
			assertValidateSuccess(t, tofu)
		})
	}
}

<<<<<<< HEAD
	t.Run("Fails on unknowns", func(t *testing.T) {
		tofu, err := NewTofu(context.Background())
		assert.NoError(t, err)
		t.Cleanup(func() {
			os.RemoveAll(tofu.WorkingDir())
		})
		outputs := []TFOutputSpec{}
		writeTfVarFile(t, tofu.WorkingDir(), "string")
		err = CreateTFFile("simple", "./local-module", "", tofu.WorkingDir(), resource.PropertyMap{
			"tfVar": resource.MakeComputed(resource.NewStringProperty("")),
		}, outputs)
		assert.ErrorContains(t, err, "unknown values are not yet supported")
	})
=======
func Test_decode(t *testing.T) {
	t.Parallel()
	tests := []struct {
		name        string
		inputsValue resource.PropertyMap
		expected    map[string]interface{}
	}{
		{
			name: "plain values",
			inputsValue: resource.PropertyMap{
				"key1": resource.NewStringProperty("value1"),
				"key2": resource.NewObjectProperty(resource.PropertyMap{
					"key3": resource.NewStringProperty("value3"),
				}),
				"key4": resource.NewArrayProperty([]resource.PropertyValue{
					resource.NewStringProperty("value4"),
				}),
			},
			expected: map[string]interface{}{
				"key1": "value1",
				"key2": map[string]interface{}{
					"key3": "value3",
				},
				"key4": []interface{}{
					"value4",
				},
			},
		},
		{
			name: "computed value",
			inputsValue: resource.PropertyMap{
				"key1": resource.MakeComputed(resource.NewStringProperty("")),
			},
			expected: map[string]interface{}{
				"key1": "${terraform_data.unknown_proxy.output}",
			},
		},
		{
			name: "output unknown value",
			inputsValue: resource.PropertyMap{
				"key1": resource.NewOutputProperty(resource.Output{Known: false}),
			},
			expected: map[string]interface{}{
				"key1": "${terraform_data.unknown_proxy.output}",
			},
		},
		{
			name: "output known value",
			inputsValue: resource.PropertyMap{
				"key1": resource.NewOutputProperty(resource.Output{Known: true, Element: resource.NewStringProperty("value")}),
			},
			expected: map[string]interface{}{
				"key1": "value",
			},
		},
		{
			name: "nested computed value",
			inputsValue: resource.PropertyMap{
				"key1": resource.NewArrayProperty([]resource.PropertyValue{
					resource.NewObjectProperty(resource.PropertyMap{
						"key2": resource.MakeComputed(resource.NewStringProperty("value1")),
					}),
				}),
			},
			expected: map[string]interface{}{
				"key1": []interface{}{
					map[string]interface{}{
						"key2": "${terraform_data.unknown_proxy.output}",
					},
				},
			},
		},
		{
			name: "nested output unknown value",
			inputsValue: resource.PropertyMap{
				"key1": resource.NewArrayProperty([]resource.PropertyValue{
					resource.NewOutputProperty(resource.Output{Known: true, Element: resource.NewObjectProperty(resource.PropertyMap{
						"key2": resource.MakeComputed(resource.NewStringProperty("value1")),
						"key3": resource.NewOutputProperty(resource.Output{Known: false}),
					})}),
				}),
			},
			expected: map[string]interface{}{
				"key1": []interface{}{
					map[string]interface{}{
						"key2": "${terraform_data.unknown_proxy.output}",
						"key3": "${terraform_data.unknown_proxy.output}",
					},
				},
			},
		},
	}

	for _, tt := range tests {
		t.Run(tt.name, func(t *testing.T) {
			res := tt.inputsValue.MapRepl(nil, decode)
>>>>>>> 93416c28

			assert.Equal(t, tt.expected, res)
		})
	}
}

// validate will fail if any of the module inputs don't match
// the schema of the module
func assertValidateSuccess(t *testing.T, tofu *Tofu) {
	val, err := tofu.tf.Validate(context.Background())
	for diag := range slices.Values(val.Diagnostics) {
		t.Logf("Diagnostic: %v", diag)
	}
	assert.NoErrorf(t, err, "Tofu validation failed")
	assert.Equalf(t, true, val.Valid, "Tofu validation - expected valid=true, got valid=false")
	assert.Equalf(t, 0, val.ErrorCount, "Tofu validation - expected error count=0, got %d", val.ErrorCount)
	assert.Equalf(t, 0, val.WarningCount, "Tofu validation - expected warning count=0, got %d", val.WarningCount)

}<|MERGE_RESOLUTION|>--- conflicted
+++ resolved
@@ -158,21 +158,6 @@
 	}
 }
 
-<<<<<<< HEAD
-	t.Run("Fails on unknowns", func(t *testing.T) {
-		tofu, err := NewTofu(context.Background())
-		assert.NoError(t, err)
-		t.Cleanup(func() {
-			os.RemoveAll(tofu.WorkingDir())
-		})
-		outputs := []TFOutputSpec{}
-		writeTfVarFile(t, tofu.WorkingDir(), "string")
-		err = CreateTFFile("simple", "./local-module", "", tofu.WorkingDir(), resource.PropertyMap{
-			"tfVar": resource.MakeComputed(resource.NewStringProperty("")),
-		}, outputs)
-		assert.ErrorContains(t, err, "unknown values are not yet supported")
-	})
-=======
 func Test_decode(t *testing.T) {
 	t.Parallel()
 	tests := []struct {
@@ -269,7 +254,6 @@
 	for _, tt := range tests {
 		t.Run(tt.name, func(t *testing.T) {
 			res := tt.inputsValue.MapRepl(nil, decode)
->>>>>>> 93416c28
 
 			assert.Equal(t, tt.expected, res)
 		})
