// Copyright 2016-2025, Pulumi Corporation.
//
// Licensed under the Apache License, Version 2.0 (the "License");
// you may not use this file except in compliance with the License.
// You may obtain a copy of the License at
//
//     http://www.apache.org/licenses/LICENSE-2.0
//
// Unless required by applicable law or agreed to in writing, software
// distributed under the License is distributed on an "AS IS" BASIS,
// WITHOUT WARRANTIES OR CONDITIONS OF ANY KIND, either express or implied.
// See the License for the specific language governing permissions and
// limitations under the License.

package modprovider

import (
	"context"
	"fmt"

	"google.golang.org/grpc/codes"
	"google.golang.org/protobuf/types/known/emptypb"

	"github.com/pulumi/pulumi/pkg/v3/resource/provider"
	"github.com/pulumi/pulumi/sdk/v3/go/common/resource"
	"github.com/pulumi/pulumi/sdk/v3/go/common/resource/plugin"
	"github.com/pulumi/pulumi/sdk/v3/go/common/resource/urn"
	"github.com/pulumi/pulumi/sdk/v3/go/common/tokens"
	"github.com/pulumi/pulumi/sdk/v3/go/common/util/contract"
	"github.com/pulumi/pulumi/sdk/v3/go/common/util/rpcutil/rpcerror"
	pulumirpc "github.com/pulumi/pulumi/sdk/v3/proto/go"

	"github.com/pulumi/pulumi-terraform-module/pkg/auxprovider"
	"github.com/pulumi/pulumi-terraform-module/pkg/pulumix/status"
	"github.com/pulumi/pulumi-terraform-module/pkg/tfsandbox"
)

const (
	moduleTypeName              = "Module"
	moduleResourceID            = "module"
	moduleResourceStatePropName = "__state"
	moduleResourceLockPropName  = "__lock"
)

type moduleHandler struct {
	hc                *provider.HostClient
	auxProviderServer *auxprovider.Server
	statusPool        status.Pool
}

func newModuleHandler(hc *provider.HostClient, as *auxprovider.Server) *moduleHandler {
	return &moduleHandler{
		hc:                hc,
		auxProviderServer: as,
		statusPool:        status.NewPool(status.PoolOpts{}),
	}
}

func moduleTypeToken(pkgName packageName) tokens.Type {
	return tokens.Type(fmt.Sprintf("%s:index:%s", pkgName, moduleTypeName))
}

// Check is generic and does not do anything.
func (h *moduleHandler) Check(
	_ context.Context,
	req *pulumirpc.CheckRequest,
) (*pulumirpc.CheckResponse, error) {
	return &pulumirpc.CheckResponse{
		Inputs: req.News,
	}, nil
}

func (h *moduleHandler) Diff(
	ctx context.Context,
	req *pulumirpc.DiffRequest,
	moduleSource TFModuleSource,
	moduleVersion TFModuleVersion,
	providersConfig map[string]resource.PropertyMap,
	inferredModule *InferredModuleSchema,
	executor string,
) (*pulumirpc.DiffResponse, error) {
	urn := urn.URN(req.GetUrn())

	oldInputs, err := plugin.UnmarshalProperties(req.GetOldInputs(), h.marshalOpts())
	if err != nil {
		return nil, err
	}

	newInputs, err := plugin.UnmarshalProperties(req.GetNews(), h.marshalOpts())
	if err != nil {
		return nil, err
	}

	// apply autonaming here
	newInputs = setNameInput(newInputs, inferredModule, urn)

	if !oldInputs.DeepEquals(newInputs) {
		// Inputs have changed, so we need tell the engine that an update is needed.
		return &pulumirpc.DiffResponse{Changes: pulumirpc.DiffResponse_DIFF_SOME}, nil
	}

	// Here, inputs have not changes but the underlying module might have changed
	// perform a plan to see if there were any changes in the module reported by terraform
	oldOutputs, err := plugin.UnmarshalProperties(req.GetOlds(), h.marshalOpts())
	if err != nil {
		return nil, fmt.Errorf("failed to unmarshal old outputs: %w", err)
	}

	tf, err := h.prepSandbox(
		ctx,
		urn,
		oldInputs,
		oldOutputs,
		inferredModule,
		moduleSource,
		moduleVersion,
		providersConfig,
		executor,
	)
	if err != nil {
		return nil, fmt.Errorf("failed preparing sandbox: %w", err)
	}

	plan, err := tf.PlanNoRefresh(ctx, newResourceLogger(h.hc, urn))
	if err != nil {
		return nil, fmt.Errorf("error performing plan during Diff(...) %w", err)
	}

	resourcesChanged := false
	plan.VisitResourcePlans(func(resource *tfsandbox.ResourcePlan) {
		if resource.ChangeKind() != tfsandbox.NoOp {
			// if there is any resource change that is not a no-op, we need to update.
			resourcesChanged = true
		}
	})

	outputsChanged := false
	for _, output := range plan.RawPlan().OutputChanges {
		if !output.Actions.NoOp() {
			outputsChanged = true
			break
		}
	}

	if resourcesChanged || outputsChanged {
		return &pulumirpc.DiffResponse{Changes: pulumirpc.DiffResponse_DIFF_SOME}, nil
	}

	// the module has not changed, return DIFF_NONE.
	return &pulumirpc.DiffResponse{Changes: pulumirpc.DiffResponse_DIFF_NONE}, nil
}

// setNameInput automatically sets the name input of the module if it not set by the user and
// the module schema specifies a name input property
func setNameInput(
	moduleInputs resource.PropertyMap,
	inferredModule *InferredModuleSchema,
	urn urn.URN,
) resource.PropertyMap {
	// automatically set the name input of the module if it not set by the user and
	// the module schema specifies a name input property
	nameProperty := resource.PropertyKey("name")
	inputProperty, hasNameInput := inferredModule.Inputs[nameProperty]
	_, nameAlreadySet := moduleInputs[nameProperty]
	if hasNameInput && inputProperty.Type == "string" && !nameAlreadySet {
		moduleInputs[nameProperty] = resource.NewStringProperty(urn.Name())
	}
	return moduleInputs
}

func (h *moduleHandler) prepSandbox(
	ctx context.Context,
	urn urn.URN,
	moduleInputs resource.PropertyMap,
	oldOutputs resource.PropertyMap, // may be nil if not available
	inferredModule *InferredModuleSchema,
	moduleSource TFModuleSource,
	moduleVersion TFModuleVersion,
	providersConfig map[string]resource.PropertyMap,
	executor string,
) (*tfsandbox.ModuleRuntime, error) {
	logger := newResourceLogger(h.hc, urn)
	wd := tfsandbox.ModuleInstanceWorkdir(executor, urn)
	tf, err := tfsandbox.PickModuleRuntime(ctx, logger, wd, h.auxProviderServer, executor)
	if err != nil {
		return nil, fmt.Errorf("sandbox construction failed: %w", err)
	}

	// Important: the name of the module instance in TF must be at least unique enough to
	// include the Pulumi resource name to avoid Duplicate URN errors. For now we reuse the
	// Pulumi name as present in the module URN.
	// The name chosen here will proliferate into ResourceAddress of every child resource as well,
	// which will get further reused for Pulumi URNs.
	tfName := getModuleName(urn)

	hasOutputFieldMapping := inferredModule != nil &&
		inferredModule.SchemaFieldMappings != nil &&
		inferredModule.SchemaFieldMappings.OutputFieldMappings != nil

	outputSpecs := []tfsandbox.TFOutputSpec{}
	for outputName := range inferredModule.Outputs {
		if hasOutputFieldMapping {
			mappings := inferredModule.SchemaFieldMappings.OutputFieldMappings
			if tfName, ok := mappings[outputName]; ok {
				outputName = tfName
			}
		}

		outputSpecs = append(outputSpecs, tfsandbox.TFOutputSpec{
			Name: tfsandbox.DecodePulumiTopLevelKey(outputName),
		})
	}

<<<<<<< HEAD
	// apply autonaming here
	moduleInputs = setNameInput(moduleInputs, inferredModule, urn)
=======
	// remap input fields to terraform module inputs
	// for example if terraform module input was "input-value" but pulumi input was "input_value",
	// then we need to remap it to "input-value" in the tf file.
	hasInputFieldMappings := inferredModule != nil &&
		inferredModule.SchemaFieldMappings != nil &&
		inferredModule.SchemaFieldMappings.InputFieldMappings != nil

	if hasInputFieldMappings {
		mappings := inferredModule.SchemaFieldMappings.InputFieldMappings
		for pulumiInputName, input := range moduleInputs {
			if tfName, ok := mappings[pulumiInputName]; ok {
				// if the input is mapped, use the mapped name
				moduleInputs[tfName] = input
				delete(moduleInputs, pulumiInputName)
			}
		}
	}

	// remap some required providers in the TF module. For example,
	// if the module requires "google-beta", the Pulumi name of the field would be "google_beta"
	// so we need to remap it to "google-beta" in the tf file.
	hasProviderFieldMappings := inferredModule != nil &&
		inferredModule.SchemaFieldMappings != nil &&
		inferredModule.SchemaFieldMappings.ProviderFieldMappings != nil

	if hasProviderFieldMappings {
		mappings := inferredModule.SchemaFieldMappings.ProviderFieldMappings
		for providerName, config := range providersConfig {
			if tfName, ok := mappings[providerName]; ok {
				// if the provider is mapped, use the mapped name
				providersConfig[tfName] = config
				delete(providersConfig, providerName)
			}
		}
	}
>>>>>>> 57e041c5

	err = tfsandbox.CreateTFFile(tfName, moduleSource,
		moduleVersion, tf.WorkingDir(),
		moduleInputs, outputSpecs, providersConfig)
	if err != nil {
		return nil, fmt.Errorf("seed file generation failed: %w", err)
	}

	if oldOutputs != nil {
		rawState, rawLockFile := h.getState(oldOutputs)
		err = tf.PushStateAndLockFile(ctx, rawState, rawLockFile)
		if err != nil {
			return nil, fmt.Errorf("PushStateAndLockFile failed: %w", err)
		}
	}

	err = tf.Init(ctx, logger)
	if err != nil {
		return nil, fmt.Errorf("init failed: %w", err)
	}

	return tf, nil
}

// This method handles Create and Update in a uniform way; both map to tofu/terraform apply operation.
func (h *moduleHandler) applyModuleOperation(
	ctx context.Context,
	urn urn.URN,
	moduleInputs resource.PropertyMap,
	oldOutputs resource.PropertyMap,
	moduleSource TFModuleSource,
	moduleVersion TFModuleVersion,
	providersConfig map[string]resource.PropertyMap,
	inferredModule *InferredModuleSchema,
	packageName packageName,
	preview bool,
	executor string,
) (resource.PropertyMap, []*pulumirpc.ViewStep, error) {
	tf, err := h.prepSandbox(
		ctx,
		urn,
		moduleInputs,
		oldOutputs,
		inferredModule,
		moduleSource,
		moduleVersion,
		providersConfig,
		executor,
	)
	if err != nil {
		return nil, nil, fmt.Errorf("Failed preparing tofu sandbox: %w", err)
	}

	logger := newResourceLogger(h.hc, urn)

	// Because of RefreshBeforeUpdate, Pulumi CLI has already refreshed at this point.
	// so we use plan -refresh=false via tfsandbox.PlanNoRefresh()
	// Plans are always needed, so this code will run in DryRun and otherwise. In the future we
	// may be able to reuse the plan from DryRun for the subsequent application.
	plan, err := tf.PlanNoRefresh(ctx, logger)
	if err != nil {
		return nil, nil, fmt.Errorf("Plan failed: %w", err)
	}

	var views []*pulumirpc.ViewStep
	var moduleOutputs resource.PropertyMap

	// TODO[pulumi/pulumi-terraform-module#247] show resources sooner by publishing views based on plan result
	// before expensive apply operation runs.
	var applyErr error

	if preview {
		views = viewStepsPlan(packageName, plan)
		moduleOutputs = plan.Outputs()
	} else {
		// TODO[pulumi/pulumi-terraform-module#341] reuse the plan
		tfState, err := tf.Apply(ctx, logger, tfsandbox.RefreshOpts{
			NoRefresh: true, // we already refreshed before this point
		})
		if tfState != nil {
			msg := fmt.Sprintf("tf.Apply produced the following state: %s", tfState.PrettyPrint())
			logger.Log(ctx, tfsandbox.Debug, msg)
		}

		// the error is unrecoverable if tf.Apply() returned a nil state also
		if err != nil && tfState == nil {
			return nil, nil, fmt.Errorf("apply failed: %w", err)
		} else if err != nil {
			// otherwise it is a partial error; communicate it out
			applyErr = err
		}

		views = viewStepsAfterApply(packageName, plan, tfState)
		moduleOutputs, err = h.outputs(ctx, tf, tfState)
		if err != nil {
			return nil, nil, err
		}
	}

	if applyErr != nil {
		// we have a partial error, wrap it with ErrorResourceInitFailed
		applyErr = h.initializationError(moduleOutputs, applyErr.Error())
	}

	hasOutputFieldMappings := inferredModule != nil &&
		inferredModule.SchemaFieldMappings != nil &&
		inferredModule.SchemaFieldMappings.OutputFieldMappings != nil

	if hasOutputFieldMappings {
		mappings := inferredModule.SchemaFieldMappings.OutputFieldMappings
		for tfName, output := range moduleOutputs {
			for pulumiOutputName, mappedTerraformName := range mappings {
				if tfName == mappedTerraformName {
					moduleOutputs[pulumiOutputName] = output
					delete(moduleOutputs, tfName)
				}
			}
		}
	}

	return moduleOutputs, views, applyErr
}

func (h *moduleHandler) initializationError(outputs resource.PropertyMap, reasons ...string) error {
	contract.Assertf(len(reasons) > 0, "initializationError must be passed at least one reason")

	props, err := plugin.MarshalProperties(outputs, h.marshalOpts())
	contract.AssertNoErrorf(err, "plugin.MarshalProperties failed")

	detail := pulumirpc.ErrorResourceInitFailed{
		Id:                  moduleStateResourceID,
		Properties:          props,
		Reasons:             reasons,
		RefreshBeforeUpdate: true,
	}
	return rpcerror.WithDetails(rpcerror.New(codes.Unknown, reasons[0]), &detail)
}

// Pulls the TF state and formats module outputs with the special __ meta-properties.
func (h *moduleHandler) outputs(
	ctx context.Context,
	tf *tfsandbox.ModuleRuntime,
	tfState *tfsandbox.State,
) (resource.PropertyMap, error) {
	rawState, rawLockFile, err := tf.PullStateAndLockFile(ctx)
	if err != nil {
		return nil, fmt.Errorf("PullStateAndLockFile failed: %w", err)
	}

	moduleOutputs := tfState.Outputs()
	stateProp := resource.MakeSecret(resource.NewStringProperty(string(rawState)))
	lockProp := resource.NewStringProperty(string(rawLockFile))
	moduleOutputs[moduleResourceStatePropName] = stateProp
	moduleOutputs[moduleResourceLockPropName] = lockProp
	return moduleOutputs, nil
}

func (h *moduleHandler) Create(
	ctx context.Context,
	req *pulumirpc.CreateRequest,
	moduleSource TFModuleSource,
	moduleVersion TFModuleVersion,
	providersConfig map[string]resource.PropertyMap,
	inferredModule *InferredModuleSchema,
	packageName packageName,
	executor string,
) (*pulumirpc.CreateResponse, error) {
	urn := urn.URN(req.GetUrn())
	logger := newResourceLogger(h.hc, urn)

	statusClient, err := h.statusPool.Acquire(ctx, logger, req.ResourceStatusAddress)
	if err != nil {
		return nil, fmt.Errorf("acquiring status client failed in Create: %w", err)
	}
	defer statusClient.Release()

	moduleInputs, err := plugin.UnmarshalProperties(req.GetProperties(), h.marshalOpts())
	if err != nil {
		return nil, err
	}

	//q.Q("Create", req.GetPreview())

	moduleOutputs, views, applyErr := h.applyModuleOperation(
		ctx,
		urn,
		moduleInputs,
		nil, // no old outputs in Create
		moduleSource,
		moduleVersion,
		providersConfig,
		inferredModule,
		packageName,
		req.GetPreview(),
		executor,
	)

	// Publish views even if applyErr != nil as is the case of partial failures.
	if views != nil {
		_, err = statusClient.PublishViewSteps(ctx, &pulumirpc.PublishViewStepsRequest{
			Token: req.ResourceStatusToken,
			Steps: views,
		})
		if err != nil {
			logger.Log(ctx, tfsandbox.Debug, fmt.Sprintf("error publishing view steps after Create: %v", err))
			return nil, err
		}
	}

	if applyErr != nil {
		return nil, applyErr
	}

	props, err := plugin.MarshalProperties(moduleOutputs, h.marshalOpts())
	contract.AssertNoErrorf(err, "plugin.MarshalProperties should not fail")

	return &pulumirpc.CreateResponse{
		Id:                  moduleStateResourceID,
		Properties:          props,
		RefreshBeforeUpdate: true,
	}, nil
}

func (h *moduleHandler) Update(
	ctx context.Context,
	req *pulumirpc.UpdateRequest,
	moduleSource TFModuleSource,
	moduleVersion TFModuleVersion,
	providersConfig map[string]resource.PropertyMap,
	inferredModule *InferredModuleSchema,
	packageName packageName,
	executor string,
) (*pulumirpc.UpdateResponse, error) {
	urn := urn.URN(req.GetUrn())
	logger := newResourceLogger(h.hc, urn)

	moduleInputs, err := plugin.UnmarshalProperties(req.GetNews(), h.marshalOpts())
	if err != nil {
		return nil, err
	}

	oldOutputs, err := plugin.UnmarshalProperties(req.GetOlds(), h.marshalOpts())
	if err != nil {
		return nil, err
	}

	statusClient, err := h.statusPool.Acquire(ctx, logger, req.ResourceStatusAddress)
	if err != nil {
		return nil, fmt.Errorf("acquiring status client failed in Update: %w", err)
	}
	defer statusClient.Release()

	//q.Q("Update", req.GetPreview())

	moduleOutputs, views, applyErr := h.applyModuleOperation(
		ctx,
		urn,
		moduleInputs,
		oldOutputs,
		moduleSource,
		moduleVersion,
		providersConfig,
		inferredModule,
		packageName,
		req.GetPreview(),
		executor,
	)

	// Publish views even if applyErr != nil as is the case of partial failures.
	if views != nil {
		_, err = statusClient.PublishViewSteps(ctx, &pulumirpc.PublishViewStepsRequest{
			Token: req.ResourceStatusToken,
			Steps: views,
		})
		if err != nil {
			logger.Log(ctx, tfsandbox.Debug, fmt.Sprintf("error publishing view steps after Update: %v", err))
			return nil, err
		}
	}

	if applyErr != nil {
		return nil, applyErr
	}

	props, err := plugin.MarshalProperties(moduleOutputs, h.marshalOpts())
	contract.AssertNoErrorf(err, "plugin.MarshalProperties should not fail")

	return &pulumirpc.UpdateResponse{
		Properties:          props,
		RefreshBeforeUpdate: true,
	}, nil
}

// Delete calls TF Destroy to remove everything.
func (h *moduleHandler) Delete(
	ctx context.Context,
	req *pulumirpc.DeleteRequest,
	packageName packageName,
	moduleSource TFModuleSource,
	moduleVersion TFModuleVersion,
	inferredModule *InferredModuleSchema,
	providersConfig map[string]resource.PropertyMap,
	executor string,
) (*emptypb.Empty, error) {
	urn := urn.URN(req.GetUrn())
	logger := newResourceLogger(h.hc, resource.URN(req.GetUrn()))

	statusClient, err := h.statusPool.Acquire(ctx, logger, req.ResourceStatusAddress)
	if err != nil {
		return nil, fmt.Errorf("acquiring status client failed in Delete: %w", err)
	}
	defer statusClient.Release()

	moduleInputs, err := plugin.UnmarshalProperties(req.GetOldInputs(), h.marshalOpts())
	if err != nil {
		return nil, fmt.Errorf("Delete failed to unmarshal inputs: %s", err)
	}

	oldOutputs, err := plugin.UnmarshalProperties(req.GetProperties(), h.marshalOpts())
	if err != nil {
		return nil, fmt.Errorf("Delete failed to unmarshal old outputs: %s", err)
	}

	tf, err := h.prepSandbox(
		ctx,
		urn,
		moduleInputs,
		oldOutputs,
		inferredModule,
		moduleSource,
		moduleVersion,
		providersConfig,
		executor,
	)
	if err != nil {
		return nil, fmt.Errorf("failed preparing sandbox: %w", err)
	}

	// TODO[pulumi/pulumi-terraform-module#247] once the engine is ready to receive view steps multiple times, the
	// code here should be able to plan the destroy and send the view-steps right after planning, and then send
	// updated view-steps after the actual destroy operation finishes. This should improve user latency to first
	// seeing the changes.
	stateBeforeDestroy, err := tf.Show(ctx, logger)
	if err != nil {
		logger.Log(ctx, tfsandbox.Debug, fmt.Sprintf("error running tofu show before delete: %v", err))
		return &emptypb.Empty{}, err
	}

	destroyErr := tf.Destroy(ctx, logger)
	if destroyErr != nil {
		logger.Log(ctx, tfsandbox.Debug, fmt.Sprintf("error running tofu destroy in delete: %v", destroyErr))
	}

	stateAfterDestroy, err := tf.Show(ctx, logger)
	if err != nil {
		logger.Log(ctx, tfsandbox.Debug, fmt.Sprintf("error running tofu show after delete: %v", err))
		return &emptypb.Empty{}, err
	}

	_, err = statusClient.PublishViewSteps(ctx, &pulumirpc.PublishViewStepsRequest{
		Token: req.ResourceStatusToken,
		Steps: viewStepsAfterDestroy(packageName, stateBeforeDestroy, stateAfterDestroy),
	})
	if err != nil {
		logger.Log(ctx, tfsandbox.Debug, fmt.Sprintf("error publishing view steps after delete: %v", err))
		return &emptypb.Empty{}, err
	}

	// Send back empty pb if no error.
	return &emptypb.Empty{}, destroyErr
}

func (h *moduleHandler) Read(
	ctx context.Context,
	req *pulumirpc.ReadRequest,
	packageName packageName,
	moduleSource TFModuleSource,
	moduleVersion TFModuleVersion,
	inferredModule *InferredModuleSchema,
	providersConfig map[string]resource.PropertyMap,
	executor string,
) (*pulumirpc.ReadResponse, error) {
	if req.Inputs == nil {
		return nil, fmt.Errorf("Read() is currently only supported for pulumi refresh")
	}

	logger := newResourceLogger(h.hc, resource.URN(req.GetUrn()))
	urn := urn.URN(req.GetUrn())

	statusClient, err := h.statusPool.Acquire(ctx, logger, req.ResourceStatusAddress)
	if err != nil {
		return nil, err
	}
	defer statusClient.Release()

	moduleInputs, err := plugin.UnmarshalProperties(req.Inputs, h.marshalOpts())
	if err != nil {
		return nil, err
	}

	oldOutputs, err := plugin.UnmarshalProperties(req.Properties, h.marshalOpts())
	if err != nil {
		return nil, err
	}

	tf, err := h.prepSandbox(
		ctx,
		urn,
		moduleInputs,
		oldOutputs,
		inferredModule,
		moduleSource,
		moduleVersion,
		providersConfig,
		executor,
	)
	if err != nil {
		return nil, fmt.Errorf("failed preparing tofu sandbox: %w", err)
	}

	plan, err := tf.PlanRefreshOnly(ctx, logger)
	if err != nil {
		logger.Log(ctx, tfsandbox.Debug, fmt.Sprintf("error planning refresh: %v", err))
		return nil, err
	}

	state, err := tf.Refresh(ctx, logger)
	if err != nil {
		logger.Log(ctx, tfsandbox.Debug, fmt.Sprintf("error running refresh: %v", err))
		return nil, fmt.Errorf("module refresh failed: %w", err)
	}

	outputs, err := h.outputs(ctx, tf, state)
	if err != nil {
		return nil, err
	}

	viewSteps := viewStepsAfterRefresh(packageName, plan, state)

	//q.Q("REFRESH viewSteps", viewSteps)

	_, err = statusClient.PublishViewSteps(ctx, &pulumirpc.PublishViewStepsRequest{
		Token: req.ResourceStatusToken,
		Steps: viewSteps,
	})
	if err != nil {
		logger.Log(ctx, tfsandbox.Debug, fmt.Sprintf("error publishing view steps after refresh: %v", err))
		return nil, err
	}

	properties, err := plugin.MarshalProperties(outputs, h.marshalOpts())
	if err != nil {
		return nil, err
	}

	// inputs never change on refresh
	freshInputs := moduleInputs

	freshInputsStruct, err := plugin.MarshalProperties(freshInputs, h.marshalOpts())
	if err != nil {
		return nil, err
	}

	return &pulumirpc.ReadResponse{
		Id:                  moduleResourceID,
		Properties:          properties,
		Inputs:              freshInputsStruct,
		RefreshBeforeUpdate: true,
	}, nil
}

func (h *moduleHandler) getState(props resource.PropertyMap) (rawState []byte, rawLockFile []byte) {
	state, ok := props[moduleResourceStatePropName]
	if !ok {
		return // empty
	}

	for state.IsSecret() {
		state = state.SecretValue().Element
	}

	contract.Assertf(state.IsString(), "Expected %q to carry a String PropertyValue", moduleResourceStatePropName)

	stateString := state.StringValue()
	rawState = []byte(stateString)
	if lock, ok := props[moduleResourceLockPropName]; ok {
		for lock.IsSecret() {
			lock = lock.SecretValue().Element
		}
		contract.Assertf(lock.IsString(), "Expected %q to carry a String PropertyValue",
			moduleResourceLockPropName)
		lockString := lock.StringValue()
		rawLockFile = []byte(lockString)
	}
	return
}

func (*moduleHandler) marshalOpts() plugin.MarshalOptions {
	return plugin.MarshalOptions{
		KeepUnknowns:  true,
		KeepSecrets:   true,
		KeepResources: true,

		// If there are any resource.NewOutputProperty values in old inputs with dependencies, this setting
		// will ignore the dependencies and remove these values in favor of simpler Computed or Secret values.
		//
		// Why is this safe? The dependencies embedded in resource.NewOutputProperty are ignored. It should be
		// safe for the provider to do so because every output of the Custom Resource will be counted as
		// depending on the Custom Resource itself, which will be counted as depending on every one of these
		// dropped dependencies by the engine. There is no provider-side obligation to handle these.
		KeepOutputValues: false,
	}
}<|MERGE_RESOLUTION|>--- conflicted
+++ resolved
@@ -211,10 +211,6 @@
 		})
 	}
 
-<<<<<<< HEAD
-	// apply autonaming here
-	moduleInputs = setNameInput(moduleInputs, inferredModule, urn)
-=======
 	// remap input fields to terraform module inputs
 	// for example if terraform module input was "input-value" but pulumi input was "input_value",
 	// then we need to remap it to "input-value" in the tf file.
@@ -250,7 +246,6 @@
 			}
 		}
 	}
->>>>>>> 57e041c5
 
 	err = tfsandbox.CreateTFFile(tfName, moduleSource,
 		moduleVersion, tf.WorkingDir(),
