// Copyright 2016-2025, Pulumi Corporation.
//
// Licensed under the Apache License, Version 2.0 (the "License");
// you may not use this file except in compliance with the License.
// You may obtain a copy of the License at
//
//     http://www.apache.org/licenses/LICENSE-2.0
//
// Unless required by applicable law or agreed to in writing, software
// distributed under the License is distributed on an "AS IS" BASIS,
// WITHOUT WARRANTIES OR CONDITIONS OF ANY KIND, either express or implied.
// See the License for the specific language governing permissions and
// limitations under the License.

package modprovider

import (
	"bytes"
	"context"
	"embed"
	"encoding/json"
	"fmt"
	"os"
	"path/filepath"
	"strings"

	"github.com/hashicorp/go-version"
	"github.com/hashicorp/hcl/v2"
	"github.com/hashicorp/hcl/v2/hclsyntax"
	"github.com/hashicorp/terraform-svchost/disco"
	"github.com/zclconf/go-cty/cty"

	"github.com/pulumi/opentofu/addrs"
	"github.com/pulumi/opentofu/configs"
	"github.com/pulumi/opentofu/registry"
	"github.com/pulumi/opentofu/registry/regsrc"
	"github.com/pulumi/pulumi/pkg/v3/codegen/schema"
	"github.com/pulumi/pulumi/sdk/v3/go/common/resource"
	"github.com/pulumi/pulumi/sdk/v3/go/common/util/contract"

	"github.com/pulumi/pulumi-terraform-module/pkg/tfsandbox"
)

type ModuleSchemaOverride struct {
	Source         string                `json:"source"`
	PartialSchema  *InferredModuleSchema `json:"partialSchema"`
	MinimumVersion *string               `json:"minimumVersion,omitempty"`
	MaximumVersion string                `json:"maximumVersion"`
}

//go:embed module_schema_overrides/*.json
var moduleSchemaOverrides embed.FS

func parseModuleSchemaOverrides(packageName string) []*ModuleSchemaOverride {
	overrides := []*ModuleSchemaOverride{}
	dir := "module_schema_overrides"
	files, err := moduleSchemaOverrides.ReadDir(dir)
	if err != nil {
		panic(fmt.Sprintf("failed to read module schema overrides directory: %v", err))
	}

	for _, file := range files {
		if !strings.HasSuffix(file.Name(), ".json") {
			continue
		}

		data, err := moduleSchemaOverrides.ReadFile(filepath.Join(dir, file.Name()))
		if err != nil {
			panic(fmt.Sprintf("failed to read module schema overrides file %s: %v", file.Name(), err))
		}

		data = bytes.ReplaceAll(data, []byte("[packageName]"), []byte(packageName))
		var override ModuleSchemaOverride
		if err := json.Unmarshal(data, &override); err != nil {
			panic(fmt.Sprintf("failed to unmarshal module schema overrides file %s: %v", file.Name(), err))
		}
		overrides = append(overrides, &override)
	}

	for _, override := range overrides {
		if override.MinimumVersion != nil && !isValidVersion(*override.MinimumVersion) {
			panic(fmt.Sprintf("invalid minimum version %s for source %s",
				*override.MinimumVersion,
				override.Source))
		}
		if !isValidVersion(override.MaximumVersion) {
			panic(fmt.Sprintf("invalid maximum version %s for source %s",
				override.MaximumVersion,
				override.Source))
		}
	}
	return overrides
}

type InferredModuleSchema struct {
	Inputs          map[string]*schema.PropertySpec    `json:"inputs"`
	Outputs         map[string]*schema.PropertySpec    `json:"outputs"`
	SupportingTypes map[string]*schema.ComplexTypeSpec `json:"supportingTypes"`
	RequiredInputs  []string                           `json:"requiredInputs"`
	NonNilOutputs   []string                           `json:"nonNilOutputs"`
	ProvidersConfig schema.ConfigSpec                  `json:"providersConfig"`
}

var stringType = schema.TypeSpec{Type: "string"}
var anyType = schema.TypeSpec{Ref: "pulumi.json#/Any"}
var boolType = schema.TypeSpec{Type: "boolean"}
var numberType = schema.TypeSpec{Type: "number"}

func refType(ref string) schema.TypeSpec {
	return schema.TypeSpec{
		Ref: ref,
	}
}

func arrayType(elementType schema.TypeSpec) schema.TypeSpec {
	return schema.TypeSpec{
		Type:  "array",
		Items: &elementType,
	}
}

func mapType(elementType schema.TypeSpec) schema.TypeSpec {
	return schema.TypeSpec{
		Type:                 "object",
		AdditionalProperties: &elementType,
	}
}

// formatPascalCaseTypeName converts a snake_case type name to PascalCase
func formatPascalCaseTypeName(typeName string) string {
	output := ""
	for i, part := range strings.Split(typeName, "_") {
		if i == 0 {
			//nolint:staticcheck
			output = strings.Title(part)
		} else {
			//nolint:staticcheck
			output = fmt.Sprintf("%s%s", output, strings.Title(part))
		}
	}

	return output
}

func convertType(
	terraformType cty.Type,
	typeName string,
	packageName packageName,
	supportingTypes map[string]*schema.ComplexTypeSpec,
) schema.TypeSpec {
	if terraformType.Equals(cty.String) {
		return stringType
	}

	if terraformType.Equals(cty.Number) {
		return numberType
	}

	if terraformType.Equals(cty.Bool) {
		return boolType
	}

	if terraformType.IsListType() || terraformType.IsSetType() {
		elementType := convertType(terraformType.ElementType(), typeName, packageName, supportingTypes)
		return arrayType(elementType)
	}

	if terraformType.IsMapType() {
		elementType := convertType(terraformType.ElementType(), typeName, packageName, supportingTypes)
		return mapType(elementType)
	}

	if terraformType.IsObjectType() {
		propertiesMap := map[string]schema.PropertySpec{}
		for propertyName, propertyType := range terraformType.AttributeTypes() {
			nestedTypeName := fmt.Sprintf("%s_%s", typeName, propertyName)
			propertiesMap[propertyName] = schema.PropertySpec{
				TypeSpec: convertType(propertyType, nestedTypeName, packageName, supportingTypes),
			}
		}

		complexType := &schema.ComplexTypeSpec{
			ObjectTypeSpec: schema.ObjectTypeSpec{
				Type:       "object",
				Properties: propertiesMap,
			},
		}

		objectTypeToken := fmt.Sprintf("%s:index:%s", packageName, formatPascalCaseTypeName(typeName))
		ref := fmt.Sprintf("#/types/%s", objectTypeToken)
		supportingTypes[objectTypeToken] = complexType
		return refType(ref)
	}

	// if the type is a dynamic pseudo-type, we represent it as an Any type
	// e.g. when a variable is defined as type = any
	if terraformType.Equals(cty.DynamicPseudoType) {
		return anyType
	}

	// default type is string
	return stringType
}

func inferExpressionType(expr hcl.Expression) schema.TypeSpec {
	if functionCall, ok := expr.(*hclsyntax.FunctionCallExpr); ok {
		switch functionCall.Name {
		case "compact":
			// compact function has return type string[]
			return arrayType(stringType)
		}
	}

	if _, ok := expr.(*hclsyntax.SplatExpr); ok {
		// splat expressions resolve to arrays
		// for example aws_subnet.public[*].id
		// is a computation: [ for subnet in aws_subnet.public: subnet.id ]
		return arrayType(stringType)
	}

	if conditional, ok := expr.(*hclsyntax.ConditionalExpr); ok {
		// when encountering a conditional of the form:
		// <condition> ? <true-result> : <false-result>
		// we infer the type of the expression to be the type of the true-result
		// assumes that the true-result and false-result have the same type
		return inferExpressionType(conditional.TrueResult)
	}

	if _, ok := expr.(*hclsyntax.ForExpr); ok {
		// for expressions do not _necessarily_ return an array of strings
		// but choosing this as a default for now until we have a proper type checker
		return arrayType(stringType)
	}

	return stringType
}

// isVariableReference checks if the given expression is a reference to a variable
// the expression looks like this: var.<variable-name>
// so we check if the expression is a scope traversal with two parts
// where the first part is a "root" traversal with the name "var"
// and the second part is the name of the variable
func isVariableReference(expr hcl.Expression) (string, bool) {
	scopeTraversalExpr, ok := expr.(*hclsyntax.ScopeTraversalExpr)
	if !ok {
		return "", false
	}

	if len(scopeTraversalExpr.Traversal) != 2 {
		return "", false
	}

	if root, ok := scopeTraversalExpr.Traversal[0].(hcl.TraverseRoot); ok && root.Name == "var" {
		if attr, ok := scopeTraversalExpr.Traversal[1].(hcl.TraverseAttr); ok {
			// the name of the attribute is the name of the variable
			return attr.Name, true
		}
	}

	return "", false
}

func isValidVersion(inputVersion string) bool {
	_, err := version.NewVersion(inputVersion)
	return err == nil
}

func latestModuleVersion(ctx context.Context, moduleSource string) (*version.Version, error) {
	var source addrs.ModuleSourceRegistry
	parsedSource, err := addrs.ParseModuleSource(moduleSource)
	if err != nil {
		return nil, fmt.Errorf("failed to parse module source %s: %w", moduleSource, err)
	}
	switch parsed := parsedSource.(type) {
	case addrs.ModuleSourceRegistry:
		source = parsed
	case addrs.ModuleSourceRemote:
		// All other valid remote module sources do not support a separate version field
		// Opentofu will resolve the source by remote address alone.
		// See https://opentofu.org/docs/language/modules/sources
		return &version.Version{}, nil
	default:
		return nil, fmt.Errorf("module source for %s is not from a remote registry", moduleSource)
	}

	services := disco.NewWithCredentialsSource(nil)
	reg := registry.NewClient(services, nil)
	regsrcAddr := regsrc.ModuleFromRegistryPackageAddr(source.Package)
	resp, err := reg.ModuleVersions(ctx, regsrcAddr)
	if err != nil {
		return nil, fmt.Errorf("failed to retrieve available versions for %s: %s", source, err)
	}
	modMeta := resp.Modules[0]
	var latestVersion *version.Version
	for _, mv := range modMeta.Versions {
		v, err := version.NewVersion(mv.Version)
		if err != nil {
			return nil, fmt.Errorf("failed to parse version %q for %s: %s", mv.Version, source, err)
		}
		if v.Prerelease() != "" {
			continue
		}
		if latestVersion == nil || v.GreaterThan(latestVersion) {
			latestVersion = v
		}
	}

	if latestVersion == nil {
		return nil, fmt.Errorf("failed to find latest version for module %s", source)
	}

	return latestVersion, nil
}

func InferModuleSchema(
	ctx context.Context,
	tf *tfsandbox.Tofu,
	packageName packageName,
	mod TFModuleSource,
	ver TFModuleVersion,
<<<<<<< HEAD
	auxServer *auxprovider.Server,
	moduleExecutor string,
) (*InferredModuleSchema, error) {
	return inferModuleSchema(ctx, packageName, mod, ver, newComponentLogger(nil, nil), auxServer, moduleExecutor)
=======
) (*InferredModuleSchema, error) {
	return inferModuleSchema(ctx, tf, packageName, mod, ver, newComponentLogger(nil, nil))
>>>>>>> cf549414
}

func inferModuleSchema(
	ctx context.Context,
	tf *tfsandbox.Tofu,
	packageName packageName,
	mod TFModuleSource,
	tfModuleVersion TFModuleVersion,
	logger tfsandbox.Logger,
<<<<<<< HEAD
	auxServer *auxprovider.Server,
	moduleExector string,
) (*InferredModuleSchema, error) {

	module, err := extractModuleContent(ctx, mod, tfModuleVersion, logger, auxServer, moduleExector)
=======
) (*InferredModuleSchema, error) {

	module, err := extractModuleContent(ctx, tf, mod, tfModuleVersion, logger)
>>>>>>> cf549414
	if err != nil {
		return nil, err
	}

	inferredModuleSchema := &InferredModuleSchema{
		Inputs:          make(map[string]*schema.PropertySpec),
		Outputs:         make(map[string]*schema.PropertySpec),
		RequiredInputs:  []string{},
		SupportingTypes: map[string]*schema.ComplexTypeSpec{},
		ProvidersConfig: schema.ConfigSpec{
			Variables: map[string]schema.PropertySpec{},
		},
	}

	if module.ProviderRequirements != nil {
		for providerName := range module.ProviderRequirements.RequiredProviders {
			inferredModuleSchema.ProvidersConfig.Variables[providerName] = schema.PropertySpec{
				Description: "provider configuration for " + providerName,
				TypeSpec:    mapType(anyType),
			}
		}
	}

	for variableName, variable := range module.Variables {
		variableType := convertType(variable.Type, variableName, packageName, inferredModuleSchema.SupportingTypes)
		inferredModuleSchema.Inputs[variableName] = &schema.PropertySpec{
			Description: variable.Description,
			Secret:      variable.Sensitive,
			TypeSpec:    variableType,
		}

		if variable.Default.IsNull() && !variable.Nullable {
			inferredModuleSchema.RequiredInputs = append(inferredModuleSchema.RequiredInputs, variableName)
		}
	}

	for outputName, output := range module.Outputs {
		// TODO[pulumi/pulumi-terraform-module#70] reconsider output type inference vs config
		var inferredType schema.TypeSpec
		if referencedVariableName, ok := isVariableReference(output.Expr); ok {
			inferredType = inferredModuleSchema.Inputs[referencedVariableName].TypeSpec
		} else {
			inferredType = inferExpressionType(output.Expr)
		}

		inferredModuleSchema.Outputs[outputName] = &schema.PropertySpec{
			Description: output.Description,
			Secret:      output.Sensitive,
			TypeSpec:    inferredType,
		}
	}

	return inferredModuleSchema, nil
}

// hasBuiltinModuleSchemaOverrides checks if the module source has any schema overrides
// that are built-in and known to the provider.
func hasBuiltinModuleSchemaOverrides(
	source TFModuleSource,
	moduleVersion TFModuleVersion,
	overrides []*ModuleSchemaOverride,
) (*InferredModuleSchema, bool) {
	for _, data := range overrides {
		if string(source) != data.Source {
			continue
		}

		modVersion, err := version.NewVersion(string(moduleVersion))
		if err != nil {
			continue
		}

		maximumVersion := version.Must(version.NewVersion(data.MaximumVersion))

		if data.MinimumVersion != nil {
			minimumVersion := version.Must(version.NewVersion(*data.MinimumVersion))
			if modVersion.LessThan(minimumVersion) {
				continue
			}
		}

		if modVersion.GreaterThan(maximumVersion) {
			continue
		}

		return data.PartialSchema, true
	}

	return nil, false
}

// applyModuleSchemaOverrides takes an full inferred schema and adds information to it from
// a partial schema. The partial schema is expected to be a subset of the full schema.
func combineInferredModuleSchema(
	inferredSchema *InferredModuleSchema,
	partialInferredSchema *InferredModuleSchema,
) *InferredModuleSchema {

	// add required outputs to the inferred schema if they are not already present
	for _, requiredOutput := range partialInferredSchema.NonNilOutputs {
		alreadyExists := false
		for _, existingRequiredOutput := range inferredSchema.NonNilOutputs {
			if existingRequiredOutput == requiredOutput {
				alreadyExists = true
				break
			}
		}

		if !alreadyExists {
			inferredSchema.NonNilOutputs = append(inferredSchema.NonNilOutputs, requiredOutput)
		}
	}

	for name, input := range partialInferredSchema.Inputs {
		if _, ok := inferredSchema.Inputs[name]; !ok {
			inferredSchema.Inputs[name] = input
			continue
		}

		// if the input already exists, we need to merge the types
		existingInput := inferredSchema.Inputs[name]
		if input.Ref != "" {
			existingInput.Ref = input.Ref
		}

		if input.Description != "" {
			existingInput.Description = input.Description
		}

		if input.Secret {
			existingInput.Secret = input.Secret
		}

		if input.TypeSpec.Type != "" {
			existingInput.TypeSpec.Type = input.TypeSpec.Type
		}

		if input.TypeSpec.Items != nil {
			existingInput.TypeSpec.Items = input.TypeSpec.Items
			existingInput.TypeSpec.AdditionalProperties = nil
		}

		if input.TypeSpec.AdditionalProperties != nil {
			existingInput.TypeSpec.AdditionalProperties = input.TypeSpec.AdditionalProperties
			existingInput.TypeSpec.Items = nil
		}
	}

	for name, output := range partialInferredSchema.Outputs {
		if _, ok := inferredSchema.Outputs[name]; !ok {
			inferredSchema.Outputs[name] = output
			continue
		}

		// if the output already exists, we need to merge the types
		existingOutput := inferredSchema.Outputs[name]
		if output.Ref != "" {
			existingOutput.Ref = output.Ref
		}
		if output.Description != "" {
			existingOutput.Description = output.Description
		}
		if output.Secret {
			existingOutput.Secret = output.Secret
		}
		if output.TypeSpec.Type != "" {
			existingOutput.TypeSpec.Type = output.TypeSpec.Type
		}
		if output.TypeSpec.Items != nil {
			existingOutput.TypeSpec.Items = output.TypeSpec.Items
			existingOutput.TypeSpec.AdditionalProperties = nil
		}
		if output.TypeSpec.AdditionalProperties != nil {
			existingOutput.TypeSpec.AdditionalProperties = output.TypeSpec.AdditionalProperties
			existingOutput.TypeSpec.Items = nil
		}
	}

	// add supporting types to the inferred schema
	for token, typeSpec := range partialInferredSchema.SupportingTypes {
		// add the type to the inferred schema if it does not exist
		if _, ok := inferredSchema.SupportingTypes[token]; !ok {
			inferredSchema.SupportingTypes[token] = typeSpec
			continue
		}

		// if the type already exists, we need to merge the types
		existingType := inferredSchema.SupportingTypes[token]
		if typeSpec.Type != "" {
			existingType.Type = typeSpec.Type
		}

		if typeSpec.ObjectTypeSpec.Type != "" {
			existingType.ObjectTypeSpec.Type = typeSpec.ObjectTypeSpec.Type
		}

	}

	return inferredSchema
}

func extractModuleContent(
	ctx context.Context,
	tf *tfsandbox.Tofu,
	source TFModuleSource,
	version TFModuleVersion,
	logger tfsandbox.Logger,
<<<<<<< HEAD
	auxServer *auxprovider.Server,
	moduleExecutor string,
) (*configs.Module, error) {
	modDir, err := resolveModuleSources(ctx, source, version, logger, auxServer, moduleExecutor)
=======
) (*configs.Module, error) {
	modDir, err := resolveModuleSources(ctx, tf, source, version, logger)
>>>>>>> cf549414
	if err != nil {
		return nil, fmt.Errorf("resolve module sources: %w", err)
	}

	parser := configs.NewParser(nil)
	smc := configs.NewStaticModuleCall(
		nil, /* addr */
		nil, /* vars */
		"",  /* rootPath */
		"",  /* workspace */
	)
	module, diagnostics := parser.LoadConfigDir(modDir, smc)
	if diagnostics.HasErrors() {
		return nil, fmt.Errorf("error while loading module %s: %w", source, diagnostics)
	}

	if module == nil {
		return nil, fmt.Errorf("module %s could not be loaded", source)
	}

	return module, nil
}

type modulesJSON struct {
	Modules []modulesJSONEntry `json:"Modules"`
}

type modulesJSONEntry struct {
	Key    string `json:"Key"`
	Source string `json:"Source"`
	Dir    string `json:"Dir"`
}

func readModulesJSON(filePath string) (*modulesJSON, error) {
	bytes, err := os.ReadFile(filePath)
	if err != nil {
		return nil, fmt.Errorf("failed to read modules.json file: %w", err)
	}
	var m modulesJSON
	err = json.Unmarshal(bytes, &m)
	if err != nil {
		return nil, fmt.Errorf("failed to unmarshal modules.json file: %w", err)
	}
	return &m, nil
}

func findResolvedModuleDir(mj *modulesJSON, key string) (string, error) {
	contract.Assertf(mj != nil, "mj cannot be nil")
	matchCount := 0
	var hit string
	for _, mod := range mj.Modules {
		if mod.Key == key {
			matchCount++
			hit = mod.Dir
		}
	}
	switch matchCount {
	case 0:
		return "", fmt.Errorf("no module resolution for %q in modules.json", key)
	case 1:
		return hit, nil
	default:
		return "", fmt.Errorf("ambiguous resolution for %q in modules.json", key)
	}
}

func resolveModuleSources(
	ctx context.Context,
	tf *tfsandbox.Tofu,
	source tfsandbox.TFModuleSource,
	version tfsandbox.TFModuleVersion, //optional
	logger tfsandbox.Logger,
<<<<<<< HEAD
	auxServer *auxprovider.Server,
	moduleExecutor string,
) (string, error) {
	tf, err := tfsandbox.PickModuleRuntime(
		ctx,
		logger,
		tfsandbox.ModuleWorkdir(source, version),
		auxServer,
		moduleExecutor)
	if err != nil {
		return "", fmt.Errorf("sandbox construction failure: %w", err)
	}

=======
) (string, error) {
>>>>>>> cf549414
	key := "mymod"

	inputs := resource.PropertyMap{}
	outputs := []tfsandbox.TFOutputSpec{}
	providerConfig := map[string]resource.PropertyMap{}
	err := tfsandbox.CreateTFFile(key, source, version, tf.WorkingDir(), inputs, outputs, providerConfig)
	if err != nil {
		return "", fmt.Errorf("terraform file creation failed: %w", err)
	}

	// init will resolve module sources and create .terraform/modules folder
	if err := tf.Init(ctx, logger); err != nil {
		return "", fmt.Errorf("init failure (%s): %w", tf.Description(), err)
	}

	mjPath := filepath.Join(tf.WorkingDir(), ".terraform", "modules", "modules.json")

	mj, err := readModulesJSON(mjPath)
	if err != nil {
		return "", fmt.Errorf("failed to read modules resolution JSON: %w", err)
	}

	dir, err := findResolvedModuleDir(mj, key)
	if err != nil {
		return "", err
	}

	return filepath.Join(tf.WorkingDir(), dir), nil
}<|MERGE_RESOLUTION|>--- conflicted
+++ resolved
@@ -314,39 +314,24 @@
 
 func InferModuleSchema(
 	ctx context.Context,
-	tf *tfsandbox.Tofu,
+	tf *tfsandbox.ModuleRuntime,
 	packageName packageName,
 	mod TFModuleSource,
 	ver TFModuleVersion,
-<<<<<<< HEAD
-	auxServer *auxprovider.Server,
-	moduleExecutor string,
-) (*InferredModuleSchema, error) {
-	return inferModuleSchema(ctx, packageName, mod, ver, newComponentLogger(nil, nil), auxServer, moduleExecutor)
-=======
 ) (*InferredModuleSchema, error) {
 	return inferModuleSchema(ctx, tf, packageName, mod, ver, newComponentLogger(nil, nil))
->>>>>>> cf549414
 }
 
 func inferModuleSchema(
 	ctx context.Context,
-	tf *tfsandbox.Tofu,
+	tf *tfsandbox.ModuleRuntime,
 	packageName packageName,
 	mod TFModuleSource,
 	tfModuleVersion TFModuleVersion,
 	logger tfsandbox.Logger,
-<<<<<<< HEAD
-	auxServer *auxprovider.Server,
-	moduleExector string,
 ) (*InferredModuleSchema, error) {
 
-	module, err := extractModuleContent(ctx, mod, tfModuleVersion, logger, auxServer, moduleExector)
-=======
-) (*InferredModuleSchema, error) {
-
 	module, err := extractModuleContent(ctx, tf, mod, tfModuleVersion, logger)
->>>>>>> cf549414
 	if err != nil {
 		return nil, err
 	}
@@ -550,19 +535,12 @@
 
 func extractModuleContent(
 	ctx context.Context,
-	tf *tfsandbox.Tofu,
+	tf *tfsandbox.ModuleRuntime,
 	source TFModuleSource,
 	version TFModuleVersion,
 	logger tfsandbox.Logger,
-<<<<<<< HEAD
-	auxServer *auxprovider.Server,
-	moduleExecutor string,
-) (*configs.Module, error) {
-	modDir, err := resolveModuleSources(ctx, source, version, logger, auxServer, moduleExecutor)
-=======
 ) (*configs.Module, error) {
 	modDir, err := resolveModuleSources(ctx, tf, source, version, logger)
->>>>>>> cf549414
 	if err != nil {
 		return nil, fmt.Errorf("resolve module sources: %w", err)
 	}
@@ -631,27 +609,11 @@
 
 func resolveModuleSources(
 	ctx context.Context,
-	tf *tfsandbox.Tofu,
+	tf *tfsandbox.ModuleRuntime,
 	source tfsandbox.TFModuleSource,
 	version tfsandbox.TFModuleVersion, //optional
 	logger tfsandbox.Logger,
-<<<<<<< HEAD
-	auxServer *auxprovider.Server,
-	moduleExecutor string,
 ) (string, error) {
-	tf, err := tfsandbox.PickModuleRuntime(
-		ctx,
-		logger,
-		tfsandbox.ModuleWorkdir(source, version),
-		auxServer,
-		moduleExecutor)
-	if err != nil {
-		return "", fmt.Errorf("sandbox construction failure: %w", err)
-	}
-
-=======
-) (string, error) {
->>>>>>> cf549414
 	key := "mymod"
 
 	inputs := resource.PropertyMap{}
